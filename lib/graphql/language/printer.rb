# frozen_string_literal: true
module GraphQL
  module Language
    class Printer
      OMISSION = "... (truncated)"

      class TruncatableBuffer
        class TruncateSizeReached < StandardError; end

        DEFAULT_INIT_CAPACITY = 500

        def initialize(truncate_size: nil)
          @out = String.new(capacity: truncate_size || DEFAULT_INIT_CAPACITY)
          @truncate_size = truncate_size
        end

        def append(other)
          if @truncate_size && (@out.size + other.size) > @truncate_size
            @out << other.slice(0, @truncate_size - @out.size)
            raise(TruncateSizeReached, "Truncate size reached")
          else
            @out << other
          end
        end

        def to_string
          @out
        end
      end

      # Turn an arbitrary AST node back into a string.
      #
      # @example Turning a document into a query string
      #    document = GraphQL.parse(query_string)
      #    GraphQL::Language::Printer.new.print(document)
      #    # => "{ ... }"
      #
      #
      # @example Building a custom printer
      #
      #  class MyPrinter < GraphQL::Language::Printer
      #    def print_argument(arg)
      #      print_string("#{arg.name}: <HIDDEN>")
      #    end
      #  end
      #
      #  MyPrinter.new.print(document)
      #  # => "mutation { pay(creditCard: <HIDDEN>) { success } }"
      #
      # @param node [Nodes::AbstractNode]
      # @param indent [String] Whitespace to add to the printed node
      # @param truncate_size [Integer, nil] The size to truncate to.
      # @return [String] Valid GraphQL for `node`
      def print(node, indent: "", truncate_size: nil)
        truncate_size = truncate_size ? [truncate_size - OMISSION.size, 0].max : nil
        @out = TruncatableBuffer.new(truncate_size: truncate_size)
        print_node(node, indent: indent)
        @out.to_string
      rescue TruncatableBuffer::TruncateSizeReached
        @out.to_string << OMISSION
      end

      protected

      def print_string(str)
        @out.append(str)
      end

      def print_document(document)
        document.definitions.each_with_index do |d, i|
          print_node(d)
          print_string("\n\n") if i < document.definitions.size - 1
        end
      end

      def print_argument(argument)
        print_string("#{argument.name}: ")
        print_node(argument.value)
      end

      def print_input_object(input_object)
        print_string("{")
        input_object.arguments.each_with_index do |a, i|
          print_argument(a)
          print_string(", ") if i < input_object.arguments.size - 1
        end
        print_string("}")
      end

      def print_directive(directive)
        print_string("@#{directive.name}")

        if directive.arguments.any?
          print_string("(")
          directive.arguments.each_with_index do |a, i|
            print_argument(a)
            print_string(", ") if i < directive.arguments.size - 1
          end
          print_string(")")
        end
      end

      def print_enum(enum)
        print_string(enum.name)
      end

      def print_null_value
        print_string("null")
      end

      def print_field(field, indent: "")
        print_string(indent)
        print_string("#{field.alias}: ") if field.alias
        print_string(field.name)
        if field.arguments.any?
          print_string("(")
          field.arguments.each_with_index do |a, i|
            print_argument(a)
            print_string(", ") if i < field.arguments.size - 1
          end
          print_string(")")
        end
        print_directives(field.directives)
        print_selections(field.selections, indent: indent)
      end

      def print_fragment_definition(fragment_def, indent: "")
        print_string("#{indent}fragment #{fragment_def.name}")
        if fragment_def.type
          print_string(" on ")
          print_node(fragment_def.type)
        end
        print_directives(fragment_def.directives)
        print_selections(fragment_def.selections, indent: indent)
      end

      def print_fragment_spread(fragment_spread, indent: "")
        print_string("#{indent}...#{fragment_spread.name}")
        print_directives(fragment_spread.directives)
      end

      def print_inline_fragment(inline_fragment, indent: "")
        print_string("#{indent}...")
        if inline_fragment.type
          print_string(" on ")
          print_node(inline_fragment.type)
        end
        print_directives(inline_fragment.directives)
        print_selections(inline_fragment.selections, indent: indent)
      end

      def print_list_type(list_type)
        print_string("[")
        print_node(list_type.of_type)
        print_string("]")
      end

      def print_non_null_type(non_null_type)
        print_node(non_null_type.of_type)
        print_string("!")
      end

      def print_operation_definition(operation_definition, indent: "")
        print_string("#{indent}#{operation_definition.operation_type}")
        print_string(" #{operation_definition.name}") if operation_definition.name

        if operation_definition.variables.any?
          print_string("(")
          operation_definition.variables.each_with_index do |v, i|
            print_variable_definition(v)
            print_string(", ") if i < operation_definition.variables.size - 1
          end
          print_string(")")
        end

        print_directives(operation_definition.directives)
        print_selections(operation_definition.selections, indent: indent)
      end

      def print_type_name(type_name)
        print_string(type_name.name)
      end

      def print_variable_definition(variable_definition)
        print_string("$#{variable_definition.name}: ")
        print_node(variable_definition.type)
        unless variable_definition.default_value.nil?
          print_string(" = ")
          print_node(variable_definition.default_value)
        end
      end

      def print_variable_identifier(variable_identifier)
        print_string("$#{variable_identifier.name}")
      end

<<<<<<< HEAD

      def print_schema_definition(schema)
        has_conventional_names =
          (schema.query.nil? || schema.query == 'Query') &&
=======
      def print_schema_definition(schema, extension: false)
        has_conventional_names = (schema.query.nil? || schema.query == 'Query') &&
>>>>>>> e8a8fc05
          (schema.mutation.nil? || schema.mutation == 'Mutation') &&
          (schema.subscription.nil? || schema.subscription == 'Subscription')

        if has_conventional_names && schema.directives.empty?
          return
        end

<<<<<<< HEAD
        print_string("schema")

=======
        out = extension ? "extend schema".dup : "schema".dup
>>>>>>> e8a8fc05
        if schema.directives.any?
          schema.directives.each do |dir|
            print_string("\n  ")
            print_node(dir)
          end

          if !has_conventional_names
            print_string("\n")
          end
        end

        if !has_conventional_names
          if schema.directives.empty?
            print_string(" ")
          end
          print_string("{\n")
          print_string("  query: #{schema.query}\n") if schema.query
          print_string("  mutation: #{schema.mutation}\n") if schema.mutation
          print_string("  subscription: #{schema.subscription}\n") if schema.subscription
          print_string("}")
        end
      end

<<<<<<< HEAD
      def print_scalar_type_definition(scalar_type)
        print_description(scalar_type)
        print_string("scalar #{scalar_type.name}")
        print_directives(scalar_type.directives)
      end

      def print_object_type_definition(object_type)
        print_description(object_type)
        print_string("type #{object_type.name}")
        print_implements(object_type) unless object_type.interfaces.empty?
        print_directives(object_type.directives)
        print_field_definitions(object_type.fields)
=======
      def print_scalar_type_definition(scalar_type, extension: false)
        out = extension ? "extend ".dup : print_description(scalar_type)
        out << "scalar #{scalar_type.name}"
        out << print_directives(scalar_type.directives)
      end

      def print_object_type_definition(object_type, extension: false)
        out = extension ? "extend ".dup : print_description(object_type)
        out << "type #{object_type.name}"
        out << print_implements(object_type) unless object_type.interfaces.empty?
        out << print_directives(object_type.directives)
        out << print_field_definitions(object_type.fields)
>>>>>>> e8a8fc05
      end

      def print_implements(type)
        print_string(" implements #{type.interfaces.map(&:name).join(" & ")}")
      end

      def print_input_value_definition(input_value)
        print_string("#{input_value.name}: ")
        print_node(input_value.type)
        unless input_value.default_value.nil?
          print_string(" = ")
          print_node(input_value.default_value)
        end
        print_directives(input_value.directives)
      end

      def print_arguments(arguments, indent: "")
        if arguments.all? { |arg| !arg.description }
          print_string("(")
          arguments.each_with_index do |arg, i|
            print_input_value_definition(arg)
            print_string(", ") if i < arguments.size - 1
          end
          print_string(")")
          return
        end

        print_string("(\n")
        arguments.each_with_index do |arg, i|
          print_description(arg, indent: "  " + indent, first_in_block: i == 0)
          print_string("  #{indent}")
          print_input_value_definition(arg)
          print_string("\n") if i < arguments.size - 1
        end
        print_string("\n#{indent})")
      end

      def print_field_definition(field)
        print_string(field.name)
        unless field.arguments.empty?
          print_arguments(field.arguments, indent: "  ")
        end
        print_string(": ")
        print_node(field.type)
        print_directives(field.directives)
      end

<<<<<<< HEAD
      def print_interface_type_definition(interface_type)
        print_description(interface_type)
        print_string("interface #{interface_type.name}")
        print_implements(interface_type) if interface_type.interfaces.any?
        print_directives(interface_type.directives)
        print_field_definitions(interface_type.fields)
      end

      def print_union_type_definition(union_type)
        print_description(union_type)
        print_string("union #{union_type.name}")
        print_directives(union_type.directives)
        print_string(" = #{union_type.types.map(&:name).join(" | ")}")
      end

      def print_enum_type_definition(enum_type)
        print_description(enum_type)
        print_string("enum #{enum_type.name}")
        print_directives(enum_type.directives)
        print_string(" {\n")
=======
      def print_interface_type_definition(interface_type, extension: false)
        out = extension ? "extend ".dup : print_description(interface_type)
        out << "interface #{interface_type.name}"
        out << print_implements(interface_type) if interface_type.interfaces.any?
        out << print_directives(interface_type.directives)
        out << print_field_definitions(interface_type.fields)
      end

      def print_union_type_definition(union_type, extension: false)
        out = extension ? "extend ".dup : print_description(union_type)
        out << "union #{union_type.name}"
        out << print_directives(union_type.directives)
        out << " = " + union_type.types.map(&:name).join(" | ")
      end

      def print_enum_type_definition(enum_type, extension: false)
        out = extension ? "extend ".dup : print_description(enum_type)
        out << "enum #{enum_type.name}#{print_directives(enum_type.directives)} {\n"
>>>>>>> e8a8fc05
        enum_type.values.each.with_index do |value, i|
          print_description(value, indent: "  ", first_in_block: i == 0)
          print_enum_value_definition(value)
        end
        print_string("}")
      end

      def print_enum_value_definition(enum_value)
        print_string("  #{enum_value.name}")
        print_directives(enum_value.directives)
        print_string("\n")
      end

<<<<<<< HEAD
      def print_input_object_type_definition(input_object_type)
        print_description(input_object_type)
        print_string("input #{input_object_type.name}")
        print_directives(input_object_type.directives)
=======
      def print_input_object_type_definition(input_object_type, extension: false)
        out = extension ? "extend ".dup : print_description(input_object_type)
        out << "input #{input_object_type.name}"
        out << print_directives(input_object_type.directives)
>>>>>>> e8a8fc05
        if !input_object_type.fields.empty?
          print_string(" {\n")
          input_object_type.fields.each.with_index do |field, i|
            print_description(field, indent: "  ", first_in_block: i == 0)
            print_string("  ")
            print_input_value_definition(field)
            print_string("\n")
          end
          print_string("}")
        end
      end

      def print_directive_definition(directive)
        print_description(directive)
        print_string("directive @#{directive.name}")

        if directive.arguments.any?
          print_arguments(directive.arguments)
        end

        if directive.repeatable
          print_string(" repeatable")
        end

        print_string(" on #{directive.locations.map(&:name).join(" | ")}")
      end

      def print_description(node, indent: "", first_in_block: true)
        return unless node.description

        print_string("\n") if indent != "" && !first_in_block
        print_string(GraphQL::Language::BlockString.print(node.description, indent: indent))
      end

      def print_field_definitions(fields)
        return if fields.empty?

        print_string(" {\n")
        fields.each.with_index do |field, i|
          print_description(field, indent: "  ", first_in_block: i == 0)
          print_string("  ")
          print_field_definition(field)
          print_string("\n")
        end
        print_string("}")
      end

      def print_directives(directives)
        return if directives.empty?

        directives.each do |d|
          print_string(" ")
          print_directive(d)
        end
      end

      def print_selections(selections, indent: "")
        return if selections.empty?

        print_string(" {\n")
        selections.each do |selection|
          print_node(selection, indent: indent + "  ")
          print_string("\n")
        end
        print_string("#{indent}}")
      end

      def print_node(node, indent: "")
        case node
        when Nodes::Document
          print_document(node)
        when Nodes::Argument
          print_argument(node)
        when Nodes::Directive
          print_directive(node)
        when Nodes::Enum
          print_enum(node)
        when Nodes::NullValue
          print_null_value
        when Nodes::Field
          print_field(node, indent: indent)
        when Nodes::FragmentDefinition
          print_fragment_definition(node, indent: indent)
        when Nodes::FragmentSpread
          print_fragment_spread(node, indent: indent)
        when Nodes::InlineFragment
          print_inline_fragment(node, indent: indent)
        when Nodes::InputObject
          print_input_object(node)
        when Nodes::ListType
          print_list_type(node)
        when Nodes::NonNullType
          print_non_null_type(node)
        when Nodes::OperationDefinition
          print_operation_definition(node, indent: indent)
        when Nodes::TypeName
          print_type_name(node)
        when Nodes::VariableDefinition
          print_variable_definition(node)
        when Nodes::VariableIdentifier
          print_variable_identifier(node)
        when Nodes::SchemaDefinition
          print_schema_definition(node)
        when Nodes::SchemaExtension
          print_schema_definition(node, extension: true)
        when Nodes::ScalarTypeDefinition
          print_scalar_type_definition(node)
        when Nodes::ScalarTypeExtension
          print_scalar_type_definition(node, extension: true)
        when Nodes::ObjectTypeDefinition
          print_object_type_definition(node)
        when Nodes::ObjectTypeExtension
          print_object_type_definition(node, extension: true)
        when Nodes::InputValueDefinition
          print_input_value_definition(node)
        when Nodes::FieldDefinition
          print_field_definition(node)
        when Nodes::InterfaceTypeDefinition
          print_interface_type_definition(node)
        when Nodes::InterfaceTypeExtension
          print_interface_type_definition(node, extension: true)
        when Nodes::UnionTypeDefinition
          print_union_type_definition(node)
        when Nodes::UnionTypeExtension
          print_union_type_definition(node, extension: true)
        when Nodes::EnumTypeDefinition
          print_enum_type_definition(node)
        when Nodes::EnumTypeExtension
          print_enum_type_definition(node, extension: true)
        when Nodes::EnumValueDefinition
          print_enum_value_definition(node)
        when Nodes::InputObjectTypeDefinition
          print_input_object_type_definition(node)
        when Nodes::InputObjectTypeExtension
          print_input_object_type_definition(node, extension: true)
        when Nodes::DirectiveDefinition
          print_directive_definition(node)
        when FalseClass, Float, Integer, NilClass, String, TrueClass, Symbol
          print_string(GraphQL::Language.serialize(node))
        when Array
          print_string("[")
          node.each_with_index do |v, i|
            print_node(v)
            print_string(", ") if i < node.length - 1
          end
          print_string("]")
        when Hash
          print_string("{")
          node.each_with_index do |(k, v), i|
            print_string("#{k}: ")
            print_node(v)
            print_string(", ") if i < node.length - 1
          end
          print_string("}")
        else
          print_string(GraphQL::Language.serialize(node.to_s))
        end
      end
    end
  end
end<|MERGE_RESOLUTION|>--- conflicted
+++ resolved
@@ -194,15 +194,8 @@
         print_string("$#{variable_identifier.name}")
       end
 
-<<<<<<< HEAD
-
-      def print_schema_definition(schema)
-        has_conventional_names =
-          (schema.query.nil? || schema.query == 'Query') &&
-=======
       def print_schema_definition(schema, extension: false)
         has_conventional_names = (schema.query.nil? || schema.query == 'Query') &&
->>>>>>> e8a8fc05
           (schema.mutation.nil? || schema.mutation == 'Mutation') &&
           (schema.subscription.nil? || schema.subscription == 'Subscription')
 
@@ -210,12 +203,8 @@
           return
         end
 
-<<<<<<< HEAD
-        print_string("schema")
-
-=======
-        out = extension ? "extend schema".dup : "schema".dup
->>>>>>> e8a8fc05
+        extension ? print_string("extend schema") : print_string("schema")
+
         if schema.directives.any?
           schema.directives.each do |dir|
             print_string("\n  ")
@@ -239,33 +228,19 @@
         end
       end
 
-<<<<<<< HEAD
-      def print_scalar_type_definition(scalar_type)
-        print_description(scalar_type)
+
+      def print_scalar_type_definition(scalar_type, extension: false)
+        extension ? print_string("extend ") : print_description(scalar_type)
         print_string("scalar #{scalar_type.name}")
         print_directives(scalar_type.directives)
       end
 
-      def print_object_type_definition(object_type)
-        print_description(object_type)
+      def print_object_type_definition(object_type, extension: false)
+        extension ? print_string("extend ") : print_description(object_type)
         print_string("type #{object_type.name}")
         print_implements(object_type) unless object_type.interfaces.empty?
         print_directives(object_type.directives)
         print_field_definitions(object_type.fields)
-=======
-      def print_scalar_type_definition(scalar_type, extension: false)
-        out = extension ? "extend ".dup : print_description(scalar_type)
-        out << "scalar #{scalar_type.name}"
-        out << print_directives(scalar_type.directives)
-      end
-
-      def print_object_type_definition(object_type, extension: false)
-        out = extension ? "extend ".dup : print_description(object_type)
-        out << "type #{object_type.name}"
-        out << print_implements(object_type) unless object_type.interfaces.empty?
-        out << print_directives(object_type.directives)
-        out << print_field_definitions(object_type.fields)
->>>>>>> e8a8fc05
       end
 
       def print_implements(type)
@@ -313,47 +288,26 @@
         print_directives(field.directives)
       end
 
-<<<<<<< HEAD
-      def print_interface_type_definition(interface_type)
-        print_description(interface_type)
+      def print_interface_type_definition(interface_type, extension: false)
+        extension ? print_string("extend ") : print_description(interface_type)
         print_string("interface #{interface_type.name}")
         print_implements(interface_type) if interface_type.interfaces.any?
         print_directives(interface_type.directives)
         print_field_definitions(interface_type.fields)
       end
 
-      def print_union_type_definition(union_type)
-        print_description(union_type)
+      def print_union_type_definition(union_type, extension: false)
+        extension ? print_string("extend ") : print_description(union_type)
         print_string("union #{union_type.name}")
         print_directives(union_type.directives)
         print_string(" = #{union_type.types.map(&:name).join(" | ")}")
       end
 
-      def print_enum_type_definition(enum_type)
-        print_description(enum_type)
+      def print_enum_type_definition(enum_type, extension: false)
+        extension ? print_string("extend ") : print_description(enum_type)
         print_string("enum #{enum_type.name}")
         print_directives(enum_type.directives)
         print_string(" {\n")
-=======
-      def print_interface_type_definition(interface_type, extension: false)
-        out = extension ? "extend ".dup : print_description(interface_type)
-        out << "interface #{interface_type.name}"
-        out << print_implements(interface_type) if interface_type.interfaces.any?
-        out << print_directives(interface_type.directives)
-        out << print_field_definitions(interface_type.fields)
-      end
-
-      def print_union_type_definition(union_type, extension: false)
-        out = extension ? "extend ".dup : print_description(union_type)
-        out << "union #{union_type.name}"
-        out << print_directives(union_type.directives)
-        out << " = " + union_type.types.map(&:name).join(" | ")
-      end
-
-      def print_enum_type_definition(enum_type, extension: false)
-        out = extension ? "extend ".dup : print_description(enum_type)
-        out << "enum #{enum_type.name}#{print_directives(enum_type.directives)} {\n"
->>>>>>> e8a8fc05
         enum_type.values.each.with_index do |value, i|
           print_description(value, indent: "  ", first_in_block: i == 0)
           print_enum_value_definition(value)
@@ -367,17 +321,10 @@
         print_string("\n")
       end
 
-<<<<<<< HEAD
-      def print_input_object_type_definition(input_object_type)
-        print_description(input_object_type)
+      def print_input_object_type_definition(input_object_type, extension: false)
+        extension ? print_string("extend ") : print_description(input_object_type)
         print_string("input #{input_object_type.name}")
         print_directives(input_object_type.directives)
-=======
-      def print_input_object_type_definition(input_object_type, extension: false)
-        out = extension ? "extend ".dup : print_description(input_object_type)
-        out << "input #{input_object_type.name}"
-        out << print_directives(input_object_type.directives)
->>>>>>> e8a8fc05
         if !input_object_type.fields.empty?
           print_string(" {\n")
           input_object_type.fields.each.with_index do |field, i|
