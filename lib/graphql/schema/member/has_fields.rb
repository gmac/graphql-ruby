--- conflicted
+++ resolved
@@ -53,13 +53,8 @@
         # @param field_defn [GraphQL::Schema::Field]
         # @return [void]
         def add_field(field_defn)
-<<<<<<< HEAD
-          if CONFLICT_FIELD_NAMES.include?(field_defn.resolver_method) && field_defn.method_conflict_warning?
+          if CONFLICT_FIELD_NAMES.include?(field_defn.resolver_method) && field_defn.original_name == field_defn.resolver_method && field_defn.method_conflict_warning?
             warn "#{self.graphql_name}'s `field :#{field_defn.name}` conflicts with a built-in method, use `resolver_method:` to pick a different resolver method for this field (for example, `resolver_method: :resolve_#{field_defn.resolver_method}` and `def resolve_#{field_defn.resolver_method}`). Or use `method_conflict_warning: false` to suppress this warning."
-=======
-          if CONFLICT_FIELD_NAMES.include?(field_defn.original_name) && field_defn.original_name == field_defn.resolver_method
-            warn "#{self.graphql_name}'s `field :#{field_defn.original_name}` conflicts with a built-in method, use `resolver_method:` to pick a different resolver method for this field (for example, `resolver_method: :resolve_#{field_defn.original_name}` and `def resolve_#{field_defn.original_name}`)"
->>>>>>> 86948446
           end
           own_fields[field_defn.name] = field_defn
           nil
