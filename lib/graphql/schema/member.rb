--- conflicted
+++ resolved
@@ -3,31 +3,25 @@
 require 'graphql/schema/member/base_dsl_methods'
 require 'graphql/schema/member/cached_graphql_definition'
 require 'graphql/schema/member/graphql_type_names'
-<<<<<<< HEAD
+require 'graphql/schema/member/relay_shortcuts'
 require 'graphql/schema/member/scoped'
-=======
-require 'graphql/schema/member/relay_shortcuts'
->>>>>>> cdd7b7b1
 require 'graphql/schema/member/type_system_helpers'
 require "graphql/relay/type_extensions"
 
 module GraphQL
-  # The base class for things that make up the schema,
-  # eg objects, enums, scalars.
-  #
-  # @api private
   class Schema
+    # The base class for things that make up the schema,
+    # eg objects, enums, scalars.
+    #
+    # @api private
     class Member
       include GraphQLTypeNames
       extend CachedGraphQLDefinition
       extend GraphQL::Relay::TypeExtensions
       extend BaseDSLMethods
       extend TypeSystemHelpers
-<<<<<<< HEAD
       extend Scoped
-=======
       extend RelayShortcuts
->>>>>>> cdd7b7b1
     end
   end
 end
