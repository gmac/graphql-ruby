--- conflicted
+++ resolved
@@ -72,46 +72,38 @@
 
       class << self
         def implements(*new_interfaces, **options)
+          new_memberships = []
           new_interfaces.each do |int|
             if int.is_a?(Module)
               unless int.include?(GraphQL::Schema::Interface)
                 raise "#{int} cannot be implemented since it's not a GraphQL Interface. Use `include` for plain Ruby modules."
               end
 
-              interface_type_memberships << int.type_membership_class.new(int, self, options)
+              new_memberships << int.type_membership_class.new(int, self, options)
 
               # Include the methods here,
               # `.fields` will use the inheritance chain
               # to find inherited fields
               include(int)
+            elsif int.is_a?(String)
+              new_memberships << int
             end
-<<<<<<< HEAD
-          end 
+          end
+
+          # Remove any interfaces which are being replaced (late-bound types are updated in place this way)
+          interface_type_memberships.reject! { |existing_i_m|
+            new_memberships.any? { |new_i_m|
+              new_name = new_i_m.is_a?(String) ? new_i_m : new_i_m.abstract_type.graphql_name
+              old_name = existing_i_m.is_a?(String) ? existing_i_m : existing_i_m.abstract_type.graphql_name
+              new_name == old_name
+            }
+          }
+
+          interface_type_memberships.concat(new_memberships)
         end
 
         def interface_type_memberships
           @interface_type_memberships ||= []
-=======
-          end
-          # Remove any interfaces which are being replaced (late-bound types are updated in place this way)
-          own_interfaces.reject! { |i|
-            new_interfaces.any? { |new_i|
-              new_name = new_i.is_a?(String) ? new_i : new_i.graphql_name
-              old_name = i.is_a?(String) ? i : i.graphql_name
-              new_name == old_name
-            }
-          }
-          own_interfaces.concat(new_interfaces)
-        end
-
-        def interfaces
-          inherited_interfaces = (superclass.respond_to?(:interfaces) ? superclass.interfaces : nil)
-          if inherited_interfaces && !inherited_interfaces.empty?
-            own_interfaces + inherited_interfaces
-          else
-            own_interfaces
-          end
->>>>>>> 85512cfe
         end
 
         def interfaces(context: GraphQL::Query::NullContext)
@@ -120,7 +112,7 @@
             visible_interfaces << type_membership.abstract_type if type_membership.visible?(context)
           end
           visible_interfaces + (superclass <= GraphQL::Schema::Object ? superclass.interfaces(context: context) : [])
-        end 
+        end
 
         # Include legacy-style interfaces, too
         def fields
