--- conflicted
+++ resolved
@@ -69,13 +69,6 @@
                   [run_one_legacy(schema, queries.first)]
                 end
               end
-<<<<<<< HEAD
-            else
-              instrument_and_analyze(multiplex) do
-                run_as_multiplex(multiplex)
-              end
-=======
->>>>>>> 4768e2df
             end
           end
         end
