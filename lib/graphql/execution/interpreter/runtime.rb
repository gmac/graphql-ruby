# frozen_string_literal: true

module GraphQL
  module Execution
    class Interpreter
      # I think it would be even better if we could somehow make
      # `continue_field` not recursive. "Trampolining" it somehow.
      #
      # @api private
      class Runtime

        module GraphQLResult
          def initialize(result_name, parent_result)
            @graphql_parent = parent_result
            if parent_result && parent_result.graphql_dead
              @graphql_dead = true
            end
            @graphql_result_name = result_name
            # Jump through some hoops to avoid creating this duplicate storage if at all possible.
            @graphql_metadata = nil
          end

          def path
            @path ||= build_path([])
          end

          def build_path(path_array)
            graphql_result_name && path_array.unshift(graphql_result_name)
            @graphql_parent ? @graphql_parent.build_path(path_array) : path_array
          end

          attr_accessor :graphql_dead
          attr_reader :graphql_parent, :graphql_result_name

          # Although these are used by only one of the Result classes,
          # it's handy to have the methods implemented on both (even though they just return `nil`)
          # because it makes it easy to check if anything is assigned.
          # @return [nil, Array<String>]
          attr_accessor :graphql_non_null_field_names
          # @return [nil, true]
          attr_accessor :graphql_non_null_list_items

          # @return [Hash] Plain-Ruby result data (`@graphql_metadata` contains Result wrapper objects)
          attr_accessor :graphql_result_data
        end

        class GraphQLResultHash
          def initialize(_result_name, _parent_result)
            super
            @graphql_result_data = {}
          end

          include GraphQLResult

          attr_accessor :graphql_merged_into

          def []=(key, value)
            # This is a hack.
            # Basically, this object is merged into the root-level result at some point.
            # But the problem is, some lazies are created whose closures retain reference to _this_
            # object. When those lazies are resolved, they cause an update to this object.
            #
            # In order to return a proper top-level result, we have to update that top-level result object.
            # In order to return a proper partial result (eg, for a directive), we have to update this object, too.
            # Yowza.
            if (t = @graphql_merged_into)
              t[key] = value
            end

            if value.respond_to?(:graphql_result_data)
              @graphql_result_data[key] = value.graphql_result_data
              # If we encounter some part of this response that requires metadata tracking,
              # then create the metadata hash if necessary. It will be kept up-to-date after this.
              (@graphql_metadata ||= @graphql_result_data.dup)[key] = value
            else
              @graphql_result_data[key] = value
              # keep this up-to-date if it's been initialized
              @graphql_metadata && @graphql_metadata[key] = value
            end

            value
          end

          def delete(key)
            @graphql_metadata && @graphql_metadata.delete(key)
            @graphql_result_data.delete(key)
          end

          def each
            (@graphql_metadata || @graphql_result_data).each { |k, v| yield(k, v) }
          end

          def values
            (@graphql_metadata || @graphql_result_data).values
          end

          def key?(k)
            @graphql_result_data.key?(k)
          end

          def [](k)
            (@graphql_metadata || @graphql_result_data)[k]
          end
        end

        class GraphQLResultArray
          include GraphQLResult

          def initialize(_result_name, _parent_result)
            super
            @graphql_result_data = []
          end

          def graphql_skip_at(index)
            # Mark this index as dead. It's tricky because some indices may already be storing
            # `Lazy`s. So the runtime is still holding indexes _before_ skipping,
            # this object has to coordinate incoming writes to account for any already-skipped indices.
            @skip_indices ||= []
            @skip_indices << index
            offset_by = @skip_indices.count { |skipped_idx| skipped_idx < index}
            delete_at_index = index - offset_by
            @graphql_metadata && @graphql_metadata.delete_at(delete_at_index)
            @graphql_result_data.delete_at(delete_at_index)
          end

          def []=(idx, value)
            if @skip_indices
              offset_by = @skip_indices.count { |skipped_idx| skipped_idx < idx }
              idx -= offset_by
            end
            if value.respond_to?(:graphql_result_data)
              @graphql_result_data[idx] = value.graphql_result_data
              (@graphql_metadata ||= @graphql_result_data.dup)[idx] = value
            else
              @graphql_result_data[idx] = value
              @graphql_metadata && @graphql_metadata[idx] = value
            end

            value
          end

          def values
            (@graphql_metadata || @graphql_result_data)
          end
        end

        class GraphQLSelectionSet < Hash
          attr_accessor :graphql_directives
        end

        # @return [GraphQL::Query]
        attr_reader :query

        # @return [Class<GraphQL::Schema>]
        attr_reader :schema

        # @return [GraphQL::Query::Context]
        attr_reader :context

        def thread_info
          info = Thread.current[:__graphql_runtime_info]
          if !info
            new_ti = {}
            info = Thread.current[:__graphql_runtime_info] = new_ti
          end
          info
        end

        def initialize(query:)
          @query = query
          @dataloader = query.multiplex.dataloader
          @schema = query.schema
          @context = query.context
          @multiplex_context = query.multiplex.context
          # Start this off empty:
          Thread.current[:__graphql_runtime_info] = nil
          @response = GraphQLResultHash.new(nil, nil)
          # Identify runtime directives by checking which of this schema's directives have overridden `def self.resolve`
          @runtime_directive_names = []
          noop_resolve_owner = GraphQL::Schema::Directive.singleton_class
          @schema_directives = schema.directives
          @schema_directives.each do |name, dir_defn|
            if dir_defn.method(:resolve).owner != noop_resolve_owner
              @runtime_directive_names << name
            end
          end
          # A cache of { Class => { String => Schema::Field } }
          # Which assumes that MyObject.get_field("myField") will return the same field
          # during the lifetime of a query
          @fields_cache = Hash.new { |h, k| h[k] = {} }
          # { Class => Boolean }
          @lazy_cache = {}
        end

        def final_result
          @response && @response.graphql_result_data
        end

        def inspect
          "#<#{self.class.name} response=#{@response.inspect}>"
        end

        def tap_or_each(obj_or_array)
          if obj_or_array.is_a?(Array)
            obj_or_array.each do |item|
              yield(item, true)
            end
          else
            yield(obj_or_array, false)
          end
        end

        # This _begins_ the execution. Some deferred work
        # might be stored up in lazies.
        # @return [void]
        def run_eager
          root_operation = query.selected_operation
          root_op_type = root_operation.operation_type || "query"
          root_type = schema.root_type_for_operation(root_op_type)
          set_all_interpreter_context(query.root_value, nil, nil, nil, @response)
          object_proxy = authorized_new(root_type, query.root_value, context)
          object_proxy = schema.sync_lazy(object_proxy)

          if object_proxy.nil?
            # Root .authorized? returned false.
            @response = nil
          else
            call_method_on_directives(:resolve, object_proxy, root_operation.directives) do # execute query level directives
              gathered_selections = gather_selections(object_proxy, root_type, root_operation.selections)
              # This is kind of a hack -- `gathered_selections` is an Array if any of the selections
              # require isolation during execution (because of runtime directives). In that case,
              # make a new, isolated result hash for writing the result into. (That isolated response
              # is eventually merged back into the main response)
              #
              # Otherwise, `gathered_selections` is a hash of selections which can be
              # directly evaluated and the results can be written right into the main response hash.
              tap_or_each(gathered_selections) do |selections, is_selection_array|
                if is_selection_array
                  selection_response = GraphQLResultHash.new(nil, nil)
                  final_response = @response
                else
                  selection_response = @response
                  final_response = nil
                end

                @dataloader.append_job {
                  set_all_interpreter_context(query.root_value, nil, nil, nil, selection_response)
                  call_method_on_directives(:resolve, object_proxy, selections.graphql_directives) do
                    evaluate_selections(
                      object_proxy,
                      root_type,
                      root_op_type == "mutation",
                      selections,
                      selection_response,
                      final_response,
                      nil,
                    )
                  end
                }
              end
            end
          end
          delete_all_interpreter_context
          nil
        end

        # @return [void]
        def deep_merge_selection_result(from_result, into_result)
          from_result.each do |key, value|
            if !into_result.key?(key)
              into_result[key] = value
            else
              case value
              when GraphQLResultHash
                deep_merge_selection_result(value, into_result[key])
              else
                # We have to assume that, since this passed the `fields_will_merge` selection,
                # that the old and new values are the same.
                # There's no special handling of arrays because currently, there's no way to split the execution
                # of a list over several concurrent flows.
                into_result[key] = value
              end
            end
          end
          from_result.graphql_merged_into = into_result
          nil
        end

        def gather_selections(owner_object, owner_type, selections, selections_to_run = nil, selections_by_name = GraphQLSelectionSet.new)
          selections.each do |node|
            # Skip gathering this if the directive says so
            if !directives_include?(node, owner_object, owner_type)
              next
            end

            if node.is_a?(GraphQL::Language::Nodes::Field)
              response_key = node.alias || node.name
              selections = selections_by_name[response_key]
              # if there was already a selection of this field,
              # use an array to hold all selections,
              # otherise, use the single node to represent the selection
              if selections
                # This field was already selected at least once,
                # add this node to the list of selections
                s = Array(selections)
                s << node
                selections_by_name[response_key] = s
              else
                # No selection was found for this field yet
                selections_by_name[response_key] = node
              end
            else
              # This is an InlineFragment or a FragmentSpread
              if @runtime_directive_names.any? && node.directives.any? { |d| @runtime_directive_names.include?(d.name) }
                next_selections = GraphQLSelectionSet.new
                next_selections.graphql_directives = node.directives
                if selections_to_run
                  selections_to_run << next_selections
                else
                  selections_to_run = []
                  selections_to_run << selections_by_name
                  selections_to_run << next_selections
                end
              else
                next_selections = selections_by_name
              end

              case node
              when GraphQL::Language::Nodes::InlineFragment
                if node.type
                  type_defn = schema.get_type(node.type.name, context)

                  # Faster than .map{}.include?()
                  query.warden.possible_types(type_defn).each do |t|
                    if t == owner_type
                      gather_selections(owner_object, owner_type, node.selections, selections_to_run, next_selections)
                      break
                    end
                  end
                else
                  # it's an untyped fragment, definitely continue
                  gather_selections(owner_object, owner_type, node.selections, selections_to_run, next_selections)
                end
              when GraphQL::Language::Nodes::FragmentSpread
                fragment_def = query.fragments[node.name]
                type_defn = query.get_type(fragment_def.type.name)
                possible_types = query.warden.possible_types(type_defn)
                possible_types.each do |t|
                  if t == owner_type
                    gather_selections(owner_object, owner_type, fragment_def.selections, selections_to_run, next_selections)
                    break
                  end
                end
              else
                raise "Invariant: unexpected selection class: #{node.class}"
              end
            end
          end
          selections_to_run || selections_by_name
        end

        NO_ARGS = {}.freeze

        # @return [void]
        def evaluate_selections(owner_object, owner_type, is_eager_selection, gathered_selections, selections_result, target_result, parent_object) # rubocop:disable Metrics/ParameterLists
          set_all_interpreter_context(owner_object, nil, nil, nil, selections_result)

          finished_jobs = 0
          enqueued_jobs = gathered_selections.size
          gathered_selections.each do |result_name, field_ast_nodes_or_ast_node|
            @dataloader.append_job {
              evaluate_selection(
                result_name, field_ast_nodes_or_ast_node, owner_object, owner_type, is_eager_selection, selections_result, parent_object
              )
              finished_jobs += 1
              if target_result && finished_jobs == enqueued_jobs
                deep_merge_selection_result(selections_result, target_result)
              end
            }
          end

          selections_result
        end

        # @return [void]
        def evaluate_selection(result_name, field_ast_nodes_or_ast_node, owner_object, owner_type, is_eager_field, selections_result, parent_object) # rubocop:disable Metrics/ParameterLists
          return if dead_result?(selections_result)
          # As a performance optimization, the hash key will be a `Node` if
          # there's only one selection of the field. But if there are multiple
          # selections of the field, it will be an Array of nodes
          if field_ast_nodes_or_ast_node.is_a?(Array)
            field_ast_nodes = field_ast_nodes_or_ast_node
            ast_node = field_ast_nodes.first
          else
            field_ast_nodes = nil
            ast_node = field_ast_nodes_or_ast_node
          end
          field_name = ast_node.name
          # This can't use `query.get_field` because it gets confused on introspection below if `field_defn` isn't `nil`,
          # because of how `is_introspection` is used to call `.authorized_new` later on.
          field_defn = @fields_cache[owner_type][field_name] ||= owner_type.get_field(field_name, @context)
          is_introspection = false
          if field_defn.nil?
            field_defn = if owner_type == schema.query && (entry_point_field = schema.introspection_system.entry_point(name: field_name))
              is_introspection = true
              entry_point_field
            elsif (dynamic_field = schema.introspection_system.dynamic_field(name: field_name))
              is_introspection = true
              dynamic_field
            else
              raise "Invariant: no field for #{owner_type}.#{field_name}"
            end
          end

          return_type = field_defn.type

          # This seems janky, but we need to know
          # the field's return type at this path in order
          # to propagate `null`
          if return_type.non_null?
            (selections_result.graphql_non_null_field_names ||= []).push(result_name)
          end
          # Set this before calling `run_with_directives`, so that the directive can have the latest path
          set_all_interpreter_context(nil, field_defn, nil, result_name, selections_result)
          object = owner_object

          if is_introspection
            object = authorized_new(field_defn.owner, object, context)
          end

          total_args_count = field_defn.arguments(context).size
          if total_args_count == 0
            resolved_arguments = GraphQL::Execution::Interpreter::Arguments::EMPTY
            evaluate_selection_with_args(resolved_arguments, field_defn, ast_node, field_ast_nodes, owner_type, object, is_eager_field, result_name, selections_result, parent_object, return_type)
          else
            # TODO remove all arguments(...) usages?
            @query.arguments_cache.dataload_for(ast_node, field_defn, object) do |resolved_arguments|
              evaluate_selection_with_args(resolved_arguments, field_defn, ast_node, field_ast_nodes, owner_type, object, is_eager_field, result_name, selections_result, parent_object, return_type)
            end
          end
        end

        def evaluate_selection_with_args(arguments, field_defn, ast_node, field_ast_nodes, owner_type, object, is_eager_field, result_name, selection_result, parent_object, return_type)  # rubocop:disable Metrics/ParameterLists
          after_lazy(arguments, owner: owner_type, field: field_defn, ast_node: ast_node, owner_object: object, arguments: arguments, result_name: result_name, result: selection_result) do |resolved_arguments|
            if resolved_arguments.is_a?(GraphQL::ExecutionError) || resolved_arguments.is_a?(GraphQL::UnauthorizedError)
              continue_value(resolved_arguments, owner_type, field_defn, return_type.non_null?, ast_node, result_name, selection_result)
              next
            end

            kwarg_arguments = if resolved_arguments.empty? && field_defn.extras.empty?
              # We can avoid allocating the `{ Symbol => Object }` hash in this case
              NO_ARGS
            else
              # Bundle up the extras, then make a new arguments instance
              # that includes the extras, too.
              extra_args = {}
              field_defn.extras.each do |extra|
                case extra
                when :ast_node
                  extra_args[:ast_node] = ast_node
                when :execution_errors
                  extra_args[:execution_errors] = ExecutionErrors.new(context, ast_node, current_path)
                when :path
                  extra_args[:path] = current_path
                when :lookahead
                  if !field_ast_nodes
                    field_ast_nodes = [ast_node]
                  end

                  extra_args[:lookahead] = Execution::Lookahead.new(
                    query: query,
                    ast_nodes: field_ast_nodes,
                    field: field_defn,
                  )
                when :argument_details
                  # Use this flag to tell Interpreter::Arguments to add itself
                  # to the keyword args hash _before_ freezing everything.
                  extra_args[:argument_details] = :__arguments_add_self
                when :parent
                  extra_args[:parent] = parent_object
                else
                  extra_args[extra] = field_defn.fetch_extra(extra, context)
                end
              end
              if extra_args.any?
                resolved_arguments = resolved_arguments.merge_extras(extra_args)
              end
              resolved_arguments.keyword_arguments
            end

            set_all_interpreter_context(nil, nil, resolved_arguments, result_name, selection_result)

            # Optimize for the case that field is selected only once
            if field_ast_nodes.nil? || field_ast_nodes.size == 1
              next_selections = ast_node.selections
              directives = ast_node.directives
            else
              next_selections = []
              directives = []
              field_ast_nodes.each { |f|
                next_selections.concat(f.selections)
                directives.concat(f.directives)
              }
            end

            field_result = call_method_on_directives(:resolve, object, directives) do
              # Actually call the field resolver and capture the result
              app_result = begin
<<<<<<< HEAD
                query.trace("execute_field", {owner: owner_type, field: field_defn, ast_node: ast_node, query: query, object: object, arguments: kwarg_arguments}) do
=======
                query.current_trace.execute_field(field: field_defn, ast_node: ast_node, query: query, object: object, arguments: kwarg_arguments) do
>>>>>>> 15fec5f5
                  field_defn.resolve(object, kwarg_arguments, context)
                end
              rescue GraphQL::ExecutionError => err
                err
              rescue StandardError => err
                begin
                  query.handle_or_reraise(err)
                rescue GraphQL::ExecutionError => ex_err
                  ex_err
                end
              end
              after_lazy(app_result, owner: owner_type, field: field_defn, ast_node: ast_node, owner_object: object, arguments: resolved_arguments, result_name: result_name, result: selection_result) do |inner_result|
                continue_value = continue_value(inner_result, owner_type, field_defn, return_type.non_null?, ast_node, result_name, selection_result)
                if HALT != continue_value
                  continue_field(continue_value, owner_type, field_defn, return_type, ast_node, next_selections, false, object, resolved_arguments, result_name, selection_result)
                end
              end
            end

            # If this field is a root mutation field, immediately resolve
            # all of its child fields before moving on to the next root mutation field.
            # (Subselections of this mutation will still be resolved level-by-level.)
            if is_eager_field
              Interpreter::Resolve.resolve_all([field_result], @dataloader)
            else
              # Return this from `after_lazy` because it might be another lazy that needs to be resolved
              field_result
            end
          end
        end

        def dead_result?(selection_result)
          selection_result.graphql_dead || ((parent = selection_result.graphql_parent) && parent.graphql_dead)
        end

        def set_result(selection_result, result_name, value)
          if !dead_result?(selection_result)
            if value.nil? &&
                ( # there are two conditions under which `nil` is not allowed in the response:
                  (selection_result.graphql_non_null_list_items) || # this value would be written into a list that doesn't allow nils
                  ((nn = selection_result.graphql_non_null_field_names) && nn.include?(result_name)) # this value would be written into a field that doesn't allow nils
                )
              # This is an invalid nil that should be propagated
              # One caller of this method passes a block,
              # namely when application code returns a `nil` to GraphQL and it doesn't belong there.
              # The other possibility for reaching here is when a field returns an ExecutionError, so we write
              # `nil` to the response, not knowing whether it's an invalid `nil` or not.
              # (And in that case, we don't have to call the schema's handler, since it's not a bug in the application.)
              # TODO the code is trying to tell me something.
              yield if block_given?
              parent = selection_result.graphql_parent
              name_in_parent = selection_result.graphql_result_name
              if parent.nil? # This is a top-level result hash
                @response = nil
              else
                set_result(parent, name_in_parent, nil)
                set_graphql_dead(selection_result)
              end
            else
              selection_result[result_name] = value
            end
          end
        end

        # Mark this node and any already-registered children as dead,
        # so that it accepts no more writes.
        def set_graphql_dead(selection_result)
          case selection_result
          when GraphQLResultArray
            selection_result.graphql_dead = true
            selection_result.values.each { |v| set_graphql_dead(v) }
          when GraphQLResultHash
            selection_result.graphql_dead = true
            selection_result.each { |k, v| set_graphql_dead(v) }
          else
            # It's a scalar, no way to mark it dead.
          end
        end

        def current_path
          ti = thread_info
          path = ti &&
            (result = ti[:current_result]) &&
            (result.path)
          if path && (rn = ti[:current_result_name])
            path = path.dup
            path.push(rn)
          end
          path
        end

        HALT = Object.new
        def continue_value(value, parent_type, field, is_non_null, ast_node, result_name, selection_result) # rubocop:disable Metrics/ParameterLists
          case value
          when nil
            if is_non_null
              set_result(selection_result, result_name, nil) do
                # This block is called if `result_name` is not dead. (Maybe a previous invalid nil caused it be marked dead.)
                err = parent_type::InvalidNullError.new(parent_type, field, value)
                schema.type_error(err, context)
              end
            else
              set_result(selection_result, result_name, nil)
            end
            HALT
          when GraphQL::Error
            # Handle these cases inside a single `when`
            # to avoid the overhead of checking three different classes
            # every time.
            if value.is_a?(GraphQL::ExecutionError)
              if selection_result.nil? || !dead_result?(selection_result)
                value.path ||= current_path
                value.ast_node ||= ast_node
                context.errors << value
                if selection_result
                  set_result(selection_result, result_name, nil)
                end
              end
              HALT
            elsif value.is_a?(GraphQL::UnauthorizedFieldError)
              value.field ||= field
              # this hook might raise & crash, or it might return
              # a replacement value
              next_value = begin
                schema.unauthorized_field(value)
              rescue GraphQL::ExecutionError => err
                err
              end
              continue_value(next_value, parent_type, field, is_non_null, ast_node, result_name, selection_result)
            elsif value.is_a?(GraphQL::UnauthorizedError)
              # this hook might raise & crash, or it might return
              # a replacement value
              next_value = begin
                schema.unauthorized_object(value)
              rescue GraphQL::ExecutionError => err
                err
              end
              continue_value(next_value, parent_type, field, is_non_null, ast_node, result_name, selection_result)
            elsif GraphQL::Execution::SKIP == value
              # It's possible a lazy was already written here
              case selection_result
              when GraphQLResultHash
                selection_result.delete(result_name)
              when GraphQLResultArray
                selection_result.graphql_skip_at(result_name)
              when nil
                # this can happen with directives
              else
                raise "Invariant: unexpected result class #{selection_result.class} (#{selection_result.inspect})"
              end
              HALT
            else
              # What could this actually _be_? Anyhow,
              # preserve the default behavior of doing nothing with it.
              value
            end
          when Array
            # It's an array full of execution errors; add them all.
            if value.any? && value.all? { |v| v.is_a?(GraphQL::ExecutionError) }
              list_type_at_all = (field && (field.type.list?))
              if selection_result.nil? || !dead_result?(selection_result)
                value.each_with_index do |error, index|
                  error.ast_node ||= ast_node
                  error.path ||= current_path + (list_type_at_all ? [index] : [])
                  context.errors << error
                end
                if selection_result
                  if list_type_at_all
                    result_without_errors = value.map { |v| v.is_a?(GraphQL::ExecutionError) ? nil : v }
                    set_result(selection_result, result_name, result_without_errors)
                  else
                    set_result(selection_result, result_name, nil)
                  end
                end
              end
              HALT
            else
              value
            end
          when GraphQL::Execution::Interpreter::RawValue
            # Write raw value directly to the response without resolving nested objects
            set_result(selection_result, result_name, value.resolve)
            HALT
          else
            value
          end
        end

        # The resolver for `field` returned `value`. Continue to execute the query,
        # treating `value` as `type` (probably the return type of the field).
        #
        # Use `next_selections` to resolve object fields, if there are any.
        #
        # Location information from `path` and `ast_node`.
        #
        # @return [Lazy, Array, Hash, Object] Lazy, Array, and Hash are all traversed to resolve lazy values later
        def continue_field(value, owner_type, field, current_type, ast_node, next_selections, is_non_null, owner_object, arguments, result_name, selection_result) # rubocop:disable Metrics/ParameterLists
          if current_type.non_null?
            current_type = current_type.of_type
            is_non_null = true
          end

          case current_type.kind.name
          when "SCALAR", "ENUM"
            r = begin
              current_type.coerce_result(value, context)
            rescue StandardError => err
              schema.handle_or_reraise(context, err)
            end
            set_result(selection_result, result_name, r)
            r
          when "UNION", "INTERFACE"
            resolved_type_or_lazy = resolve_type(current_type, value)
            after_lazy(resolved_type_or_lazy, owner: current_type, ast_node: ast_node, field: field, owner_object: owner_object, arguments: arguments, trace: false, result_name: result_name, result: selection_result) do |resolved_type_result|
              if resolved_type_result.is_a?(Array) && resolved_type_result.length == 2
                resolved_type, resolved_value = resolved_type_result
              else
                resolved_type = resolved_type_result
                resolved_value = value
              end

              possible_types = query.possible_types(current_type)
              if !possible_types.include?(resolved_type)
                parent_type = field.owner_type
                err_class = current_type::UnresolvedTypeError
                type_error = err_class.new(resolved_value, field, parent_type, resolved_type, possible_types)
                schema.type_error(type_error, context)
                set_result(selection_result, result_name, nil)
                nil
              else
                continue_field(resolved_value, owner_type, field, resolved_type, ast_node, next_selections, is_non_null, owner_object, arguments, result_name, selection_result)
              end
            end
          when "OBJECT"
            object_proxy = begin
              authorized_new(current_type, value, context)
            rescue GraphQL::ExecutionError => err
              err
            end
            after_lazy(object_proxy, owner: current_type, ast_node: ast_node, field: field, owner_object: owner_object, arguments: arguments, trace: false, result_name: result_name, result: selection_result) do |inner_object|
              continue_value = continue_value(inner_object, owner_type, field, is_non_null, ast_node, result_name, selection_result)
              if HALT != continue_value
                response_hash = GraphQLResultHash.new(result_name, selection_result)
                set_result(selection_result, result_name, response_hash)
                gathered_selections = gather_selections(continue_value, current_type, next_selections)
                # There are two possibilities for `gathered_selections`:
                # 1. All selections of this object should be evaluated together (there are no runtime directives modifying execution).
                #    This case is handled below, and the result can be written right into the main `response_hash` above.
                #    In this case, `gathered_selections` is a hash of selections.
                # 2. Some selections of this object have runtime directives that may or may not modify execution.
                #    That part of the selection is evaluated in an isolated way, writing into a sub-response object which is
                #    eventually merged into the final response. In this case, `gathered_selections` is an array of things to run in isolation.
                #    (Technically, it's possible that one of those entries _doesn't_ require isolation.)
                tap_or_each(gathered_selections) do |selections, is_selection_array|
                  if is_selection_array
                    this_result = GraphQLResultHash.new(result_name, selection_result)
                    final_result = response_hash
                  else
                    this_result = response_hash
                    final_result = nil
                  end
                  # Don't pass `result_name` here because it's already included in the new response hash
                  set_all_interpreter_context(continue_value, nil, nil, nil, this_result) # reset this mutable state
                  call_method_on_directives(:resolve, continue_value, selections.graphql_directives) do
                    evaluate_selections(
                      continue_value,
                      current_type,
                      false,
                      selections,
                      this_result,
                      final_result,
                      owner_object.object,
                    )
                    this_result
                  end
                end
              end
            end
          when "LIST"
            inner_type = current_type.of_type
            # This is true for objects, unions, and interfaces
            use_dataloader_job = !inner_type.unwrap.kind.input?
            response_list = GraphQLResultArray.new(result_name, selection_result)
            response_list.graphql_non_null_list_items = inner_type.non_null?
            set_result(selection_result, result_name, response_list)
            result_was_set = false
            idx = 0
            list_value = begin
              value.each do |inner_value|
                break if dead_result?(response_list)
                if !result_was_set
                  # Don't set the result unless `.each` is successful
                  set_result(selection_result, result_name, response_list)
                  result_was_set = true
                end
                this_idx = idx
                idx += 1
                if use_dataloader_job
                  @dataloader.append_job do
                    resolve_list_item(inner_value, inner_type, ast_node, field, owner_object, arguments, this_idx, response_list, next_selections, owner_type)
                  end
                else
                  resolve_list_item(inner_value, inner_type, ast_node, field, owner_object, arguments, this_idx, response_list, next_selections, owner_type)
                end
              end
              # Maybe the list was empty and the block was never called.
              if !result_was_set
                set_result(selection_result, result_name, response_list)
                result_was_set = true
              end

              response_list
            rescue NoMethodError => err
              # Ruby 2.2 doesn't have NoMethodError#receiver, can't check that one in this case. (It's been EOL since 2017.)
              if err.name == :each && (err.respond_to?(:receiver) ? err.receiver == value : true)
                # This happens when the GraphQL schema doesn't match the implementation. Help the dev debug.
                raise ListResultFailedError.new(value: value, field: field, path: current_path)
              else
                # This was some other NoMethodError -- let it bubble to reveal the real error.
                raise
              end
            rescue GraphQL::ExecutionError, GraphQL::UnauthorizedError => ex_err
              ex_err
            rescue StandardError => err
              begin
                query.handle_or_reraise(err)
              rescue GraphQL::ExecutionError => ex_err
                ex_err
              end
            end

            continue_value(list_value, owner_type, field, inner_type.non_null?, ast_node, result_name, selection_result)
          else
            raise "Invariant: Unhandled type kind #{current_type.kind} (#{current_type})"
          end
        end

        def resolve_list_item(inner_value, inner_type, ast_node, field, owner_object, arguments, this_idx, response_list, next_selections, owner_type) # rubocop:disable Metrics/ParameterLists
          set_all_interpreter_context(nil, nil, nil, this_idx, response_list)
          call_method_on_directives(:resolve_each, owner_object, ast_node.directives) do
            # This will update `response_list` with the lazy
            after_lazy(inner_value, owner: inner_type, ast_node: ast_node, field: field, owner_object: owner_object, arguments: arguments, result_name: this_idx, result: response_list) do |inner_inner_value|
              continue_value = continue_value(inner_inner_value, owner_type, field, inner_type.non_null?, ast_node, this_idx, response_list)
              if HALT != continue_value
                continue_field(continue_value, owner_type, field, inner_type, ast_node, next_selections, false, owner_object, arguments, this_idx, response_list)
              end
            end
          end
        end

        def call_method_on_directives(method_name, object, directives, &block)
          return yield if directives.nil? || directives.empty?
          run_directive(method_name, object, directives, 0, &block)
        end

        def run_directive(method_name, object, directives, idx, &block)
          dir_node = directives[idx]
          if !dir_node
            yield
          else
            dir_defn = @schema_directives.fetch(dir_node.name)
            raw_dir_args = arguments(nil, dir_defn, dir_node)
            dir_args = continue_value(
              raw_dir_args, # value
              dir_defn, # parent_type
              nil, # field
              false, # is_non_null
              dir_node, # ast_node
              nil, # result_name
              nil, # selection_result
            )

            if dir_args == HALT
              nil
            else
              dir_defn.public_send(method_name, object, dir_args, context) do
                run_directive(method_name, object, directives, idx + 1, &block)
              end
            end
          end
        end

        # Check {Schema::Directive.include?} for each directive that's present
        def directives_include?(node, graphql_object, parent_type)
          node.directives.each do |dir_node|
            dir_defn = @schema_directives.fetch(dir_node.name)
            args = arguments(graphql_object, dir_defn, dir_node)
            if !dir_defn.include?(graphql_object, args, context)
              return false
            end
          end
          true
        end

        def set_all_interpreter_context(object, field, arguments, result_name, result)
          ti = thread_info
          if object
            ti[:current_object] = object
          end
          if field
            ti[:current_field] = field
          end
          if arguments
            ti[:current_arguments] = arguments
          end
          ti[:current_result_name] = result_name
          if result
            ti[:current_result] = result
          end
        end

        # @param obj [Object] Some user-returned value that may want to be batched
        # @param field [GraphQL::Schema::Field]
        # @param eager [Boolean] Set to `true` for mutation root fields only
        # @param trace [Boolean] If `false`, don't wrap this with field tracing
        # @return [GraphQL::Execution::Lazy, Object] If loading `object` will be deferred, it's a wrapper over it.
        def after_lazy(lazy_obj, owner:, field:, owner_object:, arguments:, ast_node:, result:, result_name:, eager: false, trace: true, &block)
          if lazy?(lazy_obj)
            lazy = GraphQL::Execution::Lazy.new(field: field) do
              set_all_interpreter_context(owner_object, field, arguments, result_name, result)
              # Wrap the execution of _this_ method with tracing,
              # but don't wrap the continuation below
              inner_obj = begin
                if trace
<<<<<<< HEAD
                  query.trace("execute_field_lazy", {owner: owner, field: field, query: query, object: owner_object, arguments: arguments, ast_node: ast_node}) do
=======
                  query.current_trace.execute_field_lazy(field: field, query: query, object: owner_object, arguments: arguments, ast_node: ast_node) do
>>>>>>> 15fec5f5
                    schema.sync_lazy(lazy_obj)
                  end
                else
                  schema.sync_lazy(lazy_obj)
                end
              rescue GraphQL::ExecutionError, GraphQL::UnauthorizedError => ex_err
                ex_err
              rescue StandardError => err
                begin
                  query.handle_or_reraise(err)
                rescue GraphQL::ExecutionError => ex_err
                  ex_err
                end
              end
              yield(inner_obj)
            end

            if eager
              lazy.value
            else
              set_result(result, result_name, lazy)
              lazy
            end
          else
            set_all_interpreter_context(owner_object, field, arguments, result_name, result)
            yield(lazy_obj)
          end
        end

        def arguments(graphql_object, arg_owner, ast_node)
          if arg_owner.arguments_statically_coercible?
            query.arguments_for(ast_node, arg_owner)
          else
            # The arguments must be prepared in the context of the given object
            query.arguments_for(ast_node, arg_owner, parent_object: graphql_object)
          end
        end

        # Set this pair in the Query context, but also in the interpeter namespace,
        # for compatibility.
        def set_interpreter_context(key, value)
          thread_info[key] = value
        end

        def delete_all_interpreter_context
          if (ti = thread_info)
            ti.delete(:current_result)
            ti.delete(:current_result_name)
            ti.delete(:current_field)
            ti.delete(:current_object)
            ti.delete(:current_arguments)
          end
        end

<<<<<<< HEAD
        def resolve_type(type, value)
          trace_payload = { context: context, type: type, object: value }
          resolved_type, resolved_value = query.trace("resolve_type", trace_payload) do
=======
        def resolve_type(type, value, path)
          resolved_type, resolved_value = query.current_trace.resolve_type(query: query, type: type, object: value) do
>>>>>>> 15fec5f5
            query.resolve_type(type, value)
          end

          if lazy?(resolved_type)
            GraphQL::Execution::Lazy.new do
              query.current_trace.resolve_type_lazy(query: query, type: type, object: value) do
                schema.sync_lazy(resolved_type)
              end
            end
          else
            [resolved_type, resolved_value]
          end
        end

        def authorized_new(type, value, context)
          type.authorized_new(value, context)
        end

        def lazy?(object)
          @lazy_cache.fetch(object.class) {
            @lazy_cache[object.class] = @schema.lazy?(object)
          }
        end
      end
    end
  end
end<|MERGE_RESOLUTION|>--- conflicted
+++ resolved
@@ -506,11 +506,7 @@
             field_result = call_method_on_directives(:resolve, object, directives) do
               # Actually call the field resolver and capture the result
               app_result = begin
-<<<<<<< HEAD
-                query.trace("execute_field", {owner: owner_type, field: field_defn, ast_node: ast_node, query: query, object: object, arguments: kwarg_arguments}) do
-=======
                 query.current_trace.execute_field(field: field_defn, ast_node: ast_node, query: query, object: object, arguments: kwarg_arguments) do
->>>>>>> 15fec5f5
                   field_defn.resolve(object, kwarg_arguments, context)
                 end
               rescue GraphQL::ExecutionError => err
@@ -935,11 +931,7 @@
               # but don't wrap the continuation below
               inner_obj = begin
                 if trace
-<<<<<<< HEAD
-                  query.trace("execute_field_lazy", {owner: owner, field: field, query: query, object: owner_object, arguments: arguments, ast_node: ast_node}) do
-=======
                   query.current_trace.execute_field_lazy(field: field, query: query, object: owner_object, arguments: arguments, ast_node: ast_node) do
->>>>>>> 15fec5f5
                     schema.sync_lazy(lazy_obj)
                   end
                 else
@@ -994,14 +986,8 @@
           end
         end
 
-<<<<<<< HEAD
         def resolve_type(type, value)
-          trace_payload = { context: context, type: type, object: value }
-          resolved_type, resolved_value = query.trace("resolve_type", trace_payload) do
-=======
-        def resolve_type(type, value, path)
           resolved_type, resolved_value = query.current_trace.resolve_type(query: query, type: type, object: value) do
->>>>>>> 15fec5f5
             query.resolve_type(type, value)
           end
 
