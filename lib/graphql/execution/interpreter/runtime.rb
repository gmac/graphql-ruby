# frozen_string_literal: true

module GraphQL
  module Execution
    class Interpreter
      # I think it would be even better if we could somehow make
      # `continue_field` not recursive. "Trampolining" it somehow.
      #
      # @api private
      class Runtime

        module GraphQLResult
          def initialize(result_name, parent_result)
            @graphql_parent = parent_result
            if parent_result && parent_result.graphql_dead
              @graphql_dead = true
            end
            @graphql_result_name = result_name
            # Jump through some hoops to avoid creating this duplicate storage if at all possible.
            @graphql_metadata = nil
          end

          attr_accessor :graphql_dead
          attr_reader :graphql_parent, :graphql_result_name

          # Although these are used by only one of the Result classes,
          # it's handy to have the methods implemented on both (even though they just return `nil`)
          # because it makes it easy to check if anything is assigned.
          # @return [nil, Array<String>]
          attr_accessor :graphql_non_null_field_names
          # @return [nil, true]
          attr_accessor :graphql_non_null_list_items

          # @return [Hash] Plain-Ruby result data (`@graphql_metadata` contains Result wrapper objects)
          attr_accessor :graphql_result_data
        end

        class GraphQLResultHash
          def initialize(_result_name, _parent_result)
            super
            @graphql_result_data = {}
          end

          include GraphQLResult

          attr_accessor :graphql_merged_into

          def []=(key, value)
            # This is a hack.
            # Basically, this object is merged into the root-level result at some point.
            # But the problem is, some lazies are created whose closures retain reference to _this_
            # object. When those lazies are resolved, they cause an update to this object.
            #
            # In order to return a proper top-level result, we have to update that top-level result object.
            # In order to return a proper partial result (eg, for a directive), we have to update this object, too.
            # Yowza.
            if (t = @graphql_merged_into)
              t[key] = value
            end

            if value.respond_to?(:graphql_result_data)
              @graphql_result_data[key] = value.graphql_result_data
              # If we encounter some part of this response that requires metadata tracking,
              # then create the metadata hash if necessary. It will be kept up-to-date after this.
              (@graphql_metadata ||= @graphql_result_data.dup)[key] = value
            else
              @graphql_result_data[key] = value
              # keep this up-to-date if it's been initialized
              @graphql_metadata && @graphql_metadata[key] = value
            end

            value
          end

          def delete(key)
            @graphql_metadata && @graphql_metadata.delete(key)
            @graphql_result_data.delete(key)
          end

          def each
            (@graphql_metadata || @graphql_result_data).each { |k, v| yield(k, v) }
          end

          def values
            (@graphql_metadata || @graphql_result_data).values
          end

          def key?(k)
            @graphql_result_data.key?(k)
          end

          def [](k)
            (@graphql_metadata || @graphql_result_data)[k]
          end
        end

        class GraphQLResultArray
          include GraphQLResult

          def initialize(_result_name, _parent_result)
            super
            @graphql_result_data = []
          end

          def graphql_skip_at(index)
            # Mark this index as dead. It's tricky because some indices may already be storing
            # `Lazy`s. So the runtime is still holding indexes _before_ skipping,
            # this object has to coordinate incoming writes to account for any already-skipped indices.
            @skip_indices ||= []
            @skip_indices << index
            offset_by = @skip_indices.count { |skipped_idx| skipped_idx < index}
            delete_at_index = index - offset_by
            @graphql_metadata && @graphql_metadata.delete_at(delete_at_index)
            @graphql_result_data.delete_at(delete_at_index)
          end

          def []=(idx, value)
            if @skip_indices
              offset_by = @skip_indices.count { |skipped_idx| skipped_idx < idx }
              idx -= offset_by
            end
            if value.respond_to?(:graphql_result_data)
              @graphql_result_data[idx] = value.graphql_result_data
              (@graphql_metadata ||= @graphql_result_data.dup)[idx] = value
            else
              @graphql_result_data[idx] = value
              @graphql_metadata && @graphql_metadata[idx] = value
            end

            value
          end

          def values
            (@graphql_metadata || @graphql_result_data)
          end
        end

        class GraphQLSelectionSet < Hash
          attr_accessor :graphql_directives
        end

        # @return [GraphQL::Query]
        attr_reader :query

        # @return [Class<GraphQL::Schema>]
        attr_reader :schema

        # @return [GraphQL::Query::Context]
        attr_reader :context

        def thread_info
          info = Thread.current[:__graphql_runtime_info]
          if !info
            new_ti = {}
            info = Thread.current[:__graphql_runtime_info] = new_ti
          end
          info
        end

<<<<<<< HEAD
        attr_reader :lazies

        def initialize(query:)
=======
        def initialize(query:, lazies_at_depth:)
>>>>>>> 8d121d3a
          @query = query
          @lazies = Hash.new { |h, k| h[k] = [] }
          @dataloader = query.multiplex.dataloader
          @lazies_at_depth = lazies_at_depth
          @schema = query.schema
          @context = query.context
          @multiplex_context = query.multiplex.context
          # Start this off empty:
          Thread.current[:__graphql_runtime_info] = nil
          @response = GraphQLResultHash.new(nil, nil)
          # Identify runtime directives by checking which of this schema's directives have overridden `def self.resolve`
          @runtime_directive_names = []
          noop_resolve_owner = GraphQL::Schema::Directive.singleton_class
          @schema_directives = schema.directives
          @schema_directives.each do |name, dir_defn|
            if dir_defn.method(:resolve).owner != noop_resolve_owner
              @runtime_directive_names << name
            end
          end
          # A cache of { Class => { String => Schema::Field } }
          # Which assumes that MyObject.get_field("myField") will return the same field
          # during the lifetime of a query
          @fields_cache = Hash.new { |h, k| h[k] = {} }
          # { Class => Boolean }
          @lazy_cache = {}
        end

        def final_result
          @response && @response.graphql_result_data
        end

        def inspect
          "#<#{self.class.name} response=#{@response.inspect}>"
        end

        def tap_or_each(obj_or_array)
          if obj_or_array.is_a?(Array)
            obj_or_array.each do |item|
              yield(item, true)
            end
          else
            yield(obj_or_array, false)
          end
        end

        # This _begins_ the execution. Some deferred work
        # might be stored up in lazies.
        # @return [void]
        def run_eager
          root_operation = query.selected_operation
          root_op_type = root_operation.operation_type || "query"
          root_type = schema.root_type_for_operation(root_op_type)
          path = []
          set_all_interpreter_context(query.root_value, nil, nil, path)
          object_proxy = authorized_new(root_type, query.root_value, context)
          object_proxy = schema.sync_lazy(object_proxy)

          if object_proxy.nil?
            # Root .authorized? returned false.
            @response = nil
          else
            call_method_on_directives(:resolve, object_proxy, root_operation.directives) do # execute query level directives
              gathered_selections = gather_selections(object_proxy, root_type, root_operation.selections)
              # This is kind of a hack -- `gathered_selections` is an Array if any of the selections
              # require isolation during execution (because of runtime directives). In that case,
              # make a new, isolated result hash for writing the result into. (That isolated response
              # is eventually merged back into the main response)
              #
              # Otherwise, `gathered_selections` is a hash of selections which can be
              # directly evaluated and the results can be written right into the main response hash.
              tap_or_each(gathered_selections) do |selections, is_selection_array|
                if is_selection_array
                  selection_response = GraphQLResultHash.new(nil, nil)
                  final_response = @response
                else
                  selection_response = @response
                  final_response = nil
                end

                @dataloader.append_job {
                  set_all_interpreter_context(query.root_value, nil, nil, path)
                  call_method_on_directives(:resolve, object_proxy, selections.graphql_directives) do
                    evaluate_selections(
                      path,
                      object_proxy,
                      root_type,
                      root_op_type == "mutation",
                      selections,
                      selection_response,
                      final_response,
                      nil,
                    )
                  end
                }
              end
            end
          end
          delete_interpreter_context(:current_path)
          delete_interpreter_context(:current_field)
          delete_interpreter_context(:current_object)
          delete_interpreter_context(:current_arguments)
          nil
        end

        # @return [void]
        def deep_merge_selection_result(from_result, into_result)
          from_result.each do |key, value|
            if !into_result.key?(key)
              into_result[key] = value
            else
              case value
              when GraphQLResultHash
                deep_merge_selection_result(value, into_result[key])
              else
                # We have to assume that, since this passed the `fields_will_merge` selection,
                # that the old and new values are the same.
                # There's no special handling of arrays because currently, there's no way to split the execution
                # of a list over several concurrent flows.
                into_result[key] = value
              end
            end
          end
          from_result.graphql_merged_into = into_result
          nil
        end

        def gather_selections(owner_object, owner_type, selections, selections_to_run = nil, selections_by_name = GraphQLSelectionSet.new)
          selections.each do |node|
            # Skip gathering this if the directive says so
            if !directives_include?(node, owner_object, owner_type)
              next
            end

            if node.is_a?(GraphQL::Language::Nodes::Field)
              response_key = node.alias || node.name
              selections = selections_by_name[response_key]
              # if there was already a selection of this field,
              # use an array to hold all selections,
              # otherise, use the single node to represent the selection
              if selections
                # This field was already selected at least once,
                # add this node to the list of selections
                s = Array(selections)
                s << node
                selections_by_name[response_key] = s
              else
                # No selection was found for this field yet
                selections_by_name[response_key] = node
              end
            else
              # This is an InlineFragment or a FragmentSpread
              if @runtime_directive_names.any? && node.directives.any? { |d| @runtime_directive_names.include?(d.name) }
                next_selections = GraphQLSelectionSet.new
                next_selections.graphql_directives = node.directives
                if selections_to_run
                  selections_to_run << next_selections
                else
                  selections_to_run = []
                  selections_to_run << selections_by_name
                  selections_to_run << next_selections
                end
              else
                next_selections = selections_by_name
              end

              case node
              when GraphQL::Language::Nodes::InlineFragment
                if node.type
                  type_defn = schema.get_type(node.type.name, context)

                  # Faster than .map{}.include?()
                  query.warden.possible_types(type_defn).each do |t|
                    if t == owner_type
                      gather_selections(owner_object, owner_type, node.selections, selections_to_run, next_selections)
                      break
                    end
                  end
                else
                  # it's an untyped fragment, definitely continue
                  gather_selections(owner_object, owner_type, node.selections, selections_to_run, next_selections)
                end
              when GraphQL::Language::Nodes::FragmentSpread
                fragment_def = query.fragments[node.name]
                type_defn = query.get_type(fragment_def.type.name)
                possible_types = query.warden.possible_types(type_defn)
                possible_types.each do |t|
                  if t == owner_type
                    gather_selections(owner_object, owner_type, fragment_def.selections, selections_to_run, next_selections)
                    break
                  end
                end
              else
                raise "Invariant: unexpected selection class: #{node.class}"
              end
            end
          end
          selections_to_run || selections_by_name
        end

        NO_ARGS = {}.freeze

        # @return [void]
        def evaluate_selections(path, owner_object, owner_type, is_eager_selection, gathered_selections, selections_result, target_result, parent_object) # rubocop:disable Metrics/ParameterLists
          set_all_interpreter_context(owner_object, nil, nil, path)

          finished_jobs = 0
          enqueued_jobs = gathered_selections.size
          gathered_selections.each do |result_name, field_ast_nodes_or_ast_node|
            @dataloader.append_job {
              evaluate_selection(
                path, result_name, field_ast_nodes_or_ast_node, owner_object, owner_type, is_eager_selection, selections_result, parent_object
              )
              finished_jobs += 1
              if target_result && finished_jobs == enqueued_jobs
                deep_merge_selection_result(selections_result, target_result)
              end
            }
          end

          selections_result
        end

        attr_reader :progress_path

        # @return [void]
        def evaluate_selection(path, result_name, field_ast_nodes_or_ast_node, owner_object, owner_type, is_eager_field, selections_result, parent_object) # rubocop:disable Metrics/ParameterLists
          return if dead_result?(selections_result)
          # As a performance optimization, the hash key will be a `Node` if
          # there's only one selection of the field. But if there are multiple
          # selections of the field, it will be an Array of nodes
          if field_ast_nodes_or_ast_node.is_a?(Array)
            field_ast_nodes = field_ast_nodes_or_ast_node
            ast_node = field_ast_nodes.first
          else
            field_ast_nodes = nil
            ast_node = field_ast_nodes_or_ast_node
          end
          field_name = ast_node.name
          # This can't use `query.get_field` because it gets confused on introspection below if `field_defn` isn't `nil`,
          # because of how `is_introspection` is used to call `.authorized_new` later on.
          field_defn = @fields_cache[owner_type][field_name] ||= owner_type.get_field(field_name, @context)
          is_introspection = false
          if field_defn.nil?
            field_defn = if owner_type == schema.query && (entry_point_field = schema.introspection_system.entry_point(name: field_name))
              is_introspection = true
              entry_point_field
            elsif (dynamic_field = schema.introspection_system.dynamic_field(name: field_name))
              is_introspection = true
              dynamic_field
            else
              raise "Invariant: no field for #{owner_type}.#{field_name}"
            end
          end

          return_type = field_defn.type

          next_path = path + [result_name]
          next_path.freeze

          # This seems janky, but we need to know
          # the field's return type at this path in order
          # to propagate `null`
          if return_type.non_null?
            (selections_result.graphql_non_null_field_names ||= []).push(result_name)
          end
          # Set this before calling `run_with_directives`, so that the directive can have the latest path
          set_all_interpreter_context(nil, field_defn, nil, next_path)
          object = owner_object

          if is_introspection
            object = authorized_new(field_defn.owner, object, context)
          end

          total_args_count = field_defn.arguments(context).size
          if total_args_count == 0
            resolved_arguments = GraphQL::Execution::Interpreter::Arguments::EMPTY
            evaluate_selection_with_args(resolved_arguments, field_defn, next_path, ast_node, field_ast_nodes, owner_type, object, is_eager_field, result_name, selections_result, parent_object, return_type)
          else
            # TODO remove all arguments(...) usages?
            @query.arguments_cache.dataload_for(ast_node, field_defn, object) do |resolved_arguments|
              evaluate_selection_with_args(resolved_arguments, field_defn, next_path, ast_node, field_ast_nodes, owner_type, object, is_eager_field, result_name, selections_result, parent_object, return_type)
            end
          end
        end

        def evaluate_selection_with_args(arguments, field_defn, next_path, ast_node, field_ast_nodes, owner_type, object, is_eager_field, result_name, selection_result, parent_object, return_type)  # rubocop:disable Metrics/ParameterLists
          after_lazy(arguments, owner: owner_type, field: field_defn, path: next_path, ast_node: ast_node, owner_object: object, arguments: arguments, result_name: result_name, result: selection_result) do |resolved_arguments|
            if resolved_arguments.is_a?(GraphQL::ExecutionError) || resolved_arguments.is_a?(GraphQL::UnauthorizedError)
              continue_value(next_path, resolved_arguments, owner_type, field_defn, return_type.non_null?, ast_node, result_name, selection_result)
              next
            end

            kwarg_arguments = if resolved_arguments.empty? && field_defn.extras.empty?
              # We can avoid allocating the `{ Symbol => Object }` hash in this case
              NO_ARGS
            else
              # Bundle up the extras, then make a new arguments instance
              # that includes the extras, too.
              extra_args = {}
              field_defn.extras.each do |extra|
                case extra
                when :ast_node
                  extra_args[:ast_node] = ast_node
                when :execution_errors
                  extra_args[:execution_errors] = ExecutionErrors.new(context, ast_node, next_path)
                when :path
                  extra_args[:path] = next_path
                when :lookahead
                  if !field_ast_nodes
                    field_ast_nodes = [ast_node]
                  end

                  extra_args[:lookahead] = Execution::Lookahead.new(
                    query: query,
                    ast_nodes: field_ast_nodes,
                    field: field_defn,
                  )
                when :argument_details
                  # Use this flag to tell Interpreter::Arguments to add itself
                  # to the keyword args hash _before_ freezing everything.
                  extra_args[:argument_details] = :__arguments_add_self
                when :parent
                  extra_args[:parent] = parent_object
                else
                  extra_args[extra] = field_defn.fetch_extra(extra, context)
                end
              end
              if extra_args.any?
                resolved_arguments = resolved_arguments.merge_extras(extra_args)
              end
              resolved_arguments.keyword_arguments
            end

            set_all_interpreter_context(nil, nil, resolved_arguments, nil)

            # Optimize for the case that field is selected only once
            if field_ast_nodes.nil? || field_ast_nodes.size == 1
              next_selections = ast_node.selections
              directives = ast_node.directives
            else
              next_selections = []
              directives = []
              field_ast_nodes.each { |f|
                next_selections.concat(f.selections)
                directives.concat(f.directives)
              }
            end

            field_result = call_method_on_directives(:resolve, object, directives) do
              # Actually call the field resolver and capture the result
              app_result = begin
                query.trace("execute_field", {owner: owner_type, field: field_defn, path: next_path, ast_node: ast_node, query: query, object: object, arguments: kwarg_arguments}) do
                  field_defn.resolve(object, kwarg_arguments, context)
                end
              rescue GraphQL::ExecutionError => err
                err
              rescue StandardError => err
                begin
                  query.handle_or_reraise(err)
                rescue GraphQL::ExecutionError => ex_err
                  ex_err
                end
              end
              after_lazy(app_result, owner: owner_type, field: field_defn, path: next_path, ast_node: ast_node, owner_object: object, arguments: resolved_arguments, result_name: result_name, result: selection_result) do |inner_result|
                continue_value = continue_value(next_path, inner_result, owner_type, field_defn, return_type.non_null?, ast_node, result_name, selection_result)
                if HALT != continue_value
                  continue_field(next_path, continue_value, owner_type, field_defn, return_type, ast_node, next_selections, false, object, resolved_arguments, result_name, selection_result)
                end
              end
            end

            # If this field is a root mutation field, immediately resolve
            # all of its child fields before moving on to the next root mutation field.
            # (Subselections of this mutation will still be resolved level-by-level.)
            if is_eager_field
              Interpreter::Resolve.resolve_all([field_result], @dataloader)
            else
              # Return this from `after_lazy` because it might be another lazy that needs to be resolved
              field_result
            end
          end
        end

        def dead_result?(selection_result)
          selection_result.graphql_dead || ((parent = selection_result.graphql_parent) && parent.graphql_dead)
        end

        def set_result(selection_result, result_name, value)
          if !dead_result?(selection_result)
            if value.nil? &&
                ( # there are two conditions under which `nil` is not allowed in the response:
                  (selection_result.graphql_non_null_list_items) || # this value would be written into a list that doesn't allow nils
                  ((nn = selection_result.graphql_non_null_field_names) && nn.include?(result_name)) # this value would be written into a field that doesn't allow nils
                )
              # This is an invalid nil that should be propagated
              # One caller of this method passes a block,
              # namely when application code returns a `nil` to GraphQL and it doesn't belong there.
              # The other possibility for reaching here is when a field returns an ExecutionError, so we write
              # `nil` to the response, not knowing whether it's an invalid `nil` or not.
              # (And in that case, we don't have to call the schema's handler, since it's not a bug in the application.)
              # TODO the code is trying to tell me something.
              yield if block_given?
              parent = selection_result.graphql_parent
              name_in_parent = selection_result.graphql_result_name
              if parent.nil? # This is a top-level result hash
                @response = nil
              else
                set_result(parent, name_in_parent, nil)
                set_graphql_dead(selection_result)
              end
            else
              selection_result[result_name] = value
            end
          end
        end

        # Mark this node and any already-registered children as dead,
        # so that it accepts no more writes.
        def set_graphql_dead(selection_result)
          case selection_result
          when GraphQLResultArray
            selection_result.graphql_dead = true
            selection_result.values.each { |v| set_graphql_dead(v) }
          when GraphQLResultHash
            selection_result.graphql_dead = true
            selection_result.each { |k, v| set_graphql_dead(v) }
          else
            # It's a scalar, no way to mark it dead.
          end
        end

        HALT = Object.new
        def continue_value(path, value, parent_type, field, is_non_null, ast_node, result_name, selection_result) # rubocop:disable Metrics/ParameterLists
          case value
          when nil
            if is_non_null
              set_result(selection_result, result_name, nil) do
                # This block is called if `result_name` is not dead. (Maybe a previous invalid nil caused it be marked dead.)
                err = parent_type::InvalidNullError.new(parent_type, field, value)
                schema.type_error(err, context)
              end
            else
              set_result(selection_result, result_name, nil)
            end
            HALT
          when GraphQL::Error
            # Handle these cases inside a single `when`
            # to avoid the overhead of checking three different classes
            # every time.
            if value.is_a?(GraphQL::ExecutionError)
              if selection_result.nil? || !dead_result?(selection_result)
                value.path ||= path
                value.ast_node ||= ast_node
                context.errors << value
                if selection_result
                  set_result(selection_result, result_name, nil)
                end
              end
              HALT
            elsif value.is_a?(GraphQL::UnauthorizedFieldError)
              value.field ||= field
              # this hook might raise & crash, or it might return
              # a replacement value
              next_value = begin
                schema.unauthorized_field(value)
              rescue GraphQL::ExecutionError => err
                err
              end
              continue_value(path, next_value, parent_type, field, is_non_null, ast_node, result_name, selection_result)
            elsif value.is_a?(GraphQL::UnauthorizedError)
              # this hook might raise & crash, or it might return
              # a replacement value
              next_value = begin
                schema.unauthorized_object(value)
              rescue GraphQL::ExecutionError => err
                err
              end
              continue_value(path, next_value, parent_type, field, is_non_null, ast_node, result_name, selection_result)
            elsif GraphQL::Execution::SKIP == value
              # It's possible a lazy was already written here
              case selection_result
              when GraphQLResultHash
                selection_result.delete(result_name)
              when GraphQLResultArray
                selection_result.graphql_skip_at(result_name)
              when nil
                # this can happen with directives
              else
                raise "Invariant: unexpected result class #{selection_result.class} (#{selection_result.inspect})"
              end
              HALT
            else
              # What could this actually _be_? Anyhow,
              # preserve the default behavior of doing nothing with it.
              value
            end
          when Array
            # It's an array full of execution errors; add them all.
            if value.any? && value.all? { |v| v.is_a?(GraphQL::ExecutionError) }
              list_type_at_all = (field && (field.type.list?))
              if selection_result.nil? || !dead_result?(selection_result)
                value.each_with_index do |error, index|
                  error.ast_node ||= ast_node
                  error.path ||= path + (list_type_at_all ? [index] : [])
                  context.errors << error
                end
                if selection_result
                  if list_type_at_all
                    result_without_errors = value.map { |v| v.is_a?(GraphQL::ExecutionError) ? nil : v }
                    set_result(selection_result, result_name, result_without_errors)
                  else
                    set_result(selection_result, result_name, nil)
                  end
                end
              end
              HALT
            else
              value
            end
          when GraphQL::Execution::Interpreter::RawValue
            # Write raw value directly to the response without resolving nested objects
            set_result(selection_result, result_name, value.resolve)
            HALT
          else
            value
          end
        end

        # The resolver for `field` returned `value`. Continue to execute the query,
        # treating `value` as `type` (probably the return type of the field).
        #
        # Use `next_selections` to resolve object fields, if there are any.
        #
        # Location information from `path` and `ast_node`.
        #
        # @return [Lazy, Array, Hash, Object] Lazy, Array, and Hash are all traversed to resolve lazy values later
        def continue_field(path, value, owner_type, field, current_type, ast_node, next_selections, is_non_null, owner_object, arguments, result_name, selection_result) # rubocop:disable Metrics/ParameterLists
          if current_type.non_null?
            current_type = current_type.of_type
            is_non_null = true
          end

          case current_type.kind.name
          when "SCALAR", "ENUM"
            r = begin
              current_type.coerce_result(value, context)
            rescue StandardError => err
              schema.handle_or_reraise(context, err)
            end
            set_result(selection_result, result_name, r)
            r
          when "UNION", "INTERFACE"
            resolved_type_or_lazy = resolve_type(current_type, value, path)
            after_lazy(resolved_type_or_lazy, owner: current_type, path: path, ast_node: ast_node, field: field, owner_object: owner_object, arguments: arguments, trace: false, result_name: result_name, result: selection_result) do |resolved_type_result|
              if resolved_type_result.is_a?(Array) && resolved_type_result.length == 2
                resolved_type, resolved_value = resolved_type_result
              else
                resolved_type = resolved_type_result
                resolved_value = value
              end

              possible_types = query.possible_types(current_type)
              if !possible_types.include?(resolved_type)
                parent_type = field.owner_type
                err_class = current_type::UnresolvedTypeError
                type_error = err_class.new(resolved_value, field, parent_type, resolved_type, possible_types)
                schema.type_error(type_error, context)
                set_result(selection_result, result_name, nil)
                nil
              else
                continue_field(path, resolved_value, owner_type, field, resolved_type, ast_node, next_selections, is_non_null, owner_object, arguments, result_name, selection_result)
              end
            end
          when "OBJECT"
            object_proxy = begin
              authorized_new(current_type, value, context)
            rescue GraphQL::ExecutionError => err
              err
            end
            after_lazy(object_proxy, owner: current_type, path: path, ast_node: ast_node, field: field, owner_object: owner_object, arguments: arguments, trace: false, result_name: result_name, result: selection_result) do |inner_object|
              continue_value = continue_value(path, inner_object, owner_type, field, is_non_null, ast_node, result_name, selection_result)
              if HALT != continue_value
                response_hash = GraphQLResultHash.new(result_name, selection_result)
                set_result(selection_result, result_name, response_hash)
                gathered_selections = gather_selections(continue_value, current_type, next_selections)
                # There are two possibilities for `gathered_selections`:
                # 1. All selections of this object should be evaluated together (there are no runtime directives modifying execution).
                #    This case is handled below, and the result can be written right into the main `response_hash` above.
                #    In this case, `gathered_selections` is a hash of selections.
                # 2. Some selections of this object have runtime directives that may or may not modify execution.
                #    That part of the selection is evaluated in an isolated way, writing into a sub-response object which is
                #    eventually merged into the final response. In this case, `gathered_selections` is an array of things to run in isolation.
                #    (Technically, it's possible that one of those entries _doesn't_ require isolation.)
                tap_or_each(gathered_selections) do |selections, is_selection_array|
                  if is_selection_array
                    this_result = GraphQLResultHash.new(result_name, selection_result)
                    final_result = response_hash
                  else
                    this_result = response_hash
                    final_result = nil
                  end
                  set_all_interpreter_context(continue_value, nil, nil, path) # reset this mutable state
                  call_method_on_directives(:resolve, continue_value, selections.graphql_directives) do
                    evaluate_selections(
                      path,
                      continue_value,
                      current_type,
                      false,
                      selections,
                      this_result,
                      final_result,
                      owner_object.object,
                    )
                    this_result
                  end
                end
              end
            end
          when "LIST"
            inner_type = current_type.of_type
            # This is true for objects, unions, and interfaces
            use_dataloader_job = !inner_type.unwrap.kind.input?
            response_list = GraphQLResultArray.new(result_name, selection_result)
            response_list.graphql_non_null_list_items = inner_type.non_null?
            set_result(selection_result, result_name, response_list)
            idx = 0
            list_value = begin
              value.each do |inner_value|
                break if dead_result?(response_list)
                next_path = path + [idx]
                this_idx = idx
                next_path.freeze
                idx += 1
                if use_dataloader_job
                  @dataloader.append_job do
                    resolve_list_item(inner_value, inner_type, next_path, ast_node, field, owner_object, arguments, this_idx, response_list, next_selections, owner_type)
                  end
                else
                  resolve_list_item(inner_value, inner_type, next_path, ast_node, field, owner_object, arguments, this_idx, response_list, next_selections, owner_type)
                end
              end

              response_list
            rescue NoMethodError => err
              # Ruby 2.2 doesn't have NoMethodError#receiver, can't check that one in this case. (It's been EOL since 2017.)
              if err.name == :each && (err.respond_to?(:receiver) ? err.receiver == value : true)
                # This happens when the GraphQL schema doesn't match the implementation. Help the dev debug.
                raise ListResultFailedError.new(value: value, field: field, path: path)
              else
                # This was some other NoMethodError -- let it bubble to reveal the real error.
                raise
              end
            rescue GraphQL::ExecutionError, GraphQL::UnauthorizedError => ex_err
              ex_err
            rescue StandardError => err
              begin
                query.handle_or_reraise(err)
              rescue GraphQL::ExecutionError => ex_err
                ex_err
              end
            end

            continue_value(path, list_value, owner_type, field, inner_type.non_null?, ast_node, result_name, selection_result)
          else
            raise "Invariant: Unhandled type kind #{current_type.kind} (#{current_type})"
          end
        end

        def resolve_list_item(inner_value, inner_type, next_path, ast_node, field, owner_object, arguments, this_idx, response_list, next_selections, owner_type) # rubocop:disable Metrics/ParameterLists
          set_all_interpreter_context(nil, nil, nil, next_path)
          call_method_on_directives(:resolve_each, owner_object, ast_node.directives) do
            # This will update `response_list` with the lazy
            after_lazy(inner_value, owner: inner_type, path: next_path, ast_node: ast_node, field: field, owner_object: owner_object, arguments: arguments, result_name: this_idx, result: response_list) do |inner_inner_value|
              continue_value = continue_value(next_path, inner_inner_value, owner_type, field, inner_type.non_null?, ast_node, this_idx, response_list)
              if HALT != continue_value
                continue_field(next_path, continue_value, owner_type, field, inner_type, ast_node, next_selections, false, owner_object, arguments, this_idx, response_list)
              end
            end
          end
        end

        def call_method_on_directives(method_name, object, directives, &block)
          return yield if directives.nil? || directives.empty?
          run_directive(method_name, object, directives, 0, &block)
        end

        def run_directive(method_name, object, directives, idx, &block)
          dir_node = directives[idx]
          if !dir_node
            yield
          else
            dir_defn = @schema_directives.fetch(dir_node.name)
            raw_dir_args = arguments(nil, dir_defn, dir_node)
            dir_args = continue_value(
              @context[:current_path], # path
              raw_dir_args, # value
              dir_defn, # parent_type
              nil, # field
              false, # is_non_null
              dir_node, # ast_node
              nil, # result_name
              nil, # selection_result
            )

            if dir_args == HALT
              nil
            else
              dir_defn.public_send(method_name, object, dir_args, context) do
                run_directive(method_name, object, directives, idx + 1, &block)
              end
            end
          end
        end

        # Check {Schema::Directive.include?} for each directive that's present
        def directives_include?(node, graphql_object, parent_type)
          node.directives.each do |dir_node|
            dir_defn = @schema_directives.fetch(dir_node.name)
            args = arguments(graphql_object, dir_defn, dir_node)
            if !dir_defn.include?(graphql_object, args, context)
              return false
            end
          end
          true
        end

        def set_all_interpreter_context(object, field, arguments, path)
          ti = thread_info
          if object
            ti[:current_object] = object
          end
          if field
            ti[:current_field] = field
          end
          if arguments
            ti[:current_arguments] = arguments
          end
          if path
            ti[:current_path] = path
          end
        end

        # @param obj [Object] Some user-returned value that may want to be batched
        # @param path [Array<String>]
        # @param field [GraphQL::Schema::Field]
        # @param eager [Boolean] Set to `true` for mutation root fields only
        # @param trace [Boolean] If `false`, don't wrap this with field tracing
        # @return [GraphQL::Execution::Lazy, Object] If loading `object` will be deferred, it's a wrapper over it.
        def after_lazy(lazy_obj, owner:, field:, path:, owner_object:, arguments:, ast_node:, result:, result_name:, eager: false, trace: true, &block)
          if lazy?(lazy_obj)
            lazy = GraphQL::Execution::Lazy.new(path: path, field: field) do
              set_all_interpreter_context(owner_object, field, arguments, path)
              # Wrap the execution of _this_ method with tracing,
              # but don't wrap the continuation below
              inner_obj = begin
                if trace
                  query.trace("execute_field_lazy", {owner: owner, field: field, path: path, query: query, object: owner_object, arguments: arguments, ast_node: ast_node}) do
                    schema.sync_lazy(lazy_obj)
                  end
                else
                  schema.sync_lazy(lazy_obj)
                end
              rescue GraphQL::ExecutionError, GraphQL::UnauthorizedError => ex_err
                ex_err
              rescue StandardError => err
                begin
                  query.handle_or_reraise(err)
                rescue GraphQL::ExecutionError => ex_err
                  ex_err
                end
              end
              yield(inner_obj)
            end

            if eager
              lazy.value
            else
              @lazies[path.size] << lazy
              set_result(result, result_name, lazy)
              @lazies_at_depth[path.size] << lazy
              lazy
            end
          else
            set_all_interpreter_context(owner_object, field, arguments, path)
            yield(lazy_obj)
          end
        end

        def arguments(graphql_object, arg_owner, ast_node)
          if arg_owner.arguments_statically_coercible?
            query.arguments_for(ast_node, arg_owner)
          else
            # The arguments must be prepared in the context of the given object
            query.arguments_for(ast_node, arg_owner, parent_object: graphql_object)
          end
        end

        def delete_interpreter_context(key)
          (ti = thread_info) && ti.delete(key)
        end

        def resolve_type(type, value, path)
          trace_payload = { context: context, type: type, object: value, path: path }
          resolved_type, resolved_value = query.trace("resolve_type", trace_payload) do
            query.resolve_type(type, value)
          end

          if lazy?(resolved_type)
            GraphQL::Execution::Lazy.new do
              query.trace("resolve_type_lazy", trace_payload) do
                schema.sync_lazy(resolved_type)
              end
            end
          else
            [resolved_type, resolved_value]
          end
        end

        def authorized_new(type, value, context)
          type.authorized_new(value, context)
        end

        def lazy?(object)
          @lazy_cache.fetch(object.class) {
            @lazy_cache[object.class] = @schema.lazy?(object)
          }
        end
      end
    end
  end
end<|MERGE_RESOLUTION|>--- conflicted
+++ resolved
@@ -157,15 +157,8 @@
           info
         end
 
-<<<<<<< HEAD
-        attr_reader :lazies
-
-        def initialize(query:)
-=======
         def initialize(query:, lazies_at_depth:)
->>>>>>> 8d121d3a
           @query = query
-          @lazies = Hash.new { |h, k| h[k] = [] }
           @dataloader = query.multiplex.dataloader
           @lazies_at_depth = lazies_at_depth
           @schema = query.schema
@@ -941,7 +934,6 @@
             if eager
               lazy.value
             else
-              @lazies[path.size] << lazy
               set_result(result, result_name, lazy)
               @lazies_at_depth[path.size] << lazy
               lazy
