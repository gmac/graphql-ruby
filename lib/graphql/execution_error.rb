module GraphQL
  # If a field's resolve function returns a {ExecutionError},
  # the error will be inserted into the response's `"errors"` key
  # and the field will resolve to `nil`.
  class ExecutionError < GraphQL::Error
    # @return [GraphQL::Language::Nodes::Field] the field where the error occured
    attr_accessor :ast_node

<<<<<<< HEAD
    # @return [String] an array describing the JSON-path into the execution
    # response which corresponds to this error.
    attr_accessor :path
=======
    def initialize(message, ast_node: nil)
      @ast_node = ast_node
      super(message)
    end
>>>>>>> de116669

    # @return [Hash] An entry for the response's "errors" key
    def to_h
      hash = {
        "message" => message,
      }
      if ast_node
        hash["locations"] = [
          {
            "line" => ast_node.line,
            "column" => ast_node.col,
          }
        ]
      end
      if path
        hash["path"] = path
      end
      hash
    end
  end
end<|MERGE_RESOLUTION|>--- conflicted
+++ resolved
@@ -6,16 +6,14 @@
     # @return [GraphQL::Language::Nodes::Field] the field where the error occured
     attr_accessor :ast_node
 
-<<<<<<< HEAD
     # @return [String] an array describing the JSON-path into the execution
     # response which corresponds to this error.
     attr_accessor :path
-=======
+
     def initialize(message, ast_node: nil)
       @ast_node = ast_node
       super(message)
     end
->>>>>>> de116669
 
     # @return [Hash] An entry for the response's "errors" key
     def to_h
