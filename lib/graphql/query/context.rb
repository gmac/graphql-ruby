# frozen_string_literal: true
# test_via: ../execution/execute.rb
# test_via: ../execution/lazy.rb
module GraphQL
  class Query
    # Expose some query-specific info to field resolve functions.
    # It delegates `[]` to the hash that's passed to `GraphQL::Query#initialize`.
    class Context
      module SharedMethods
        # @return [Object] The target for field resultion
        attr_accessor :object

        # @return [Hash, Array, String, Integer, Float, Boolean, nil] The resolved value for this field
        attr_reader :value

        # @return [Boolean] were any fields of this selection skipped?
        attr_reader :skipped
        alias :skipped? :skipped

        # @api private
        attr_writer :skipped

        # Return this value to tell the runtime
        # to exclude this field from the response altogether
        def skip
          GraphQL::Execution::Execute::SKIP
        end

        # @return [Boolean] True if this selection has been nullified by a null child
        def invalid_null?
          @invalid_null
        end

        # Remove this child from the result value
        # (used for null propagation and skip)
        # @api private
        def delete(child_ctx)
          @value.delete(child_ctx.key)
        end

        # Create a child context to use for `key`
        # @param key [String, Integer] The key in the response (name or index)
        # @param irep_node [InternalRepresentation::Node] The node being evaluated
        # @api private
        def spawn_child(key:, irep_node:, object:)
          FieldResolutionContext.new(
            context: @context,
            parent: self,
            object: object,
            key: key,
            irep_node: irep_node,
          )
        end

        # Add error at query-level.
        # @param error [GraphQL::ExecutionError] an execution error
        # @return [void]
        def add_error(error)
          if !error.is_a?(ExecutionError)
            raise TypeError, "expected error to be a ExecutionError, but was #{error.class}"
          end
          errors << error
          nil
        end

        # @example Print the GraphQL backtrace during field resolution
        #   puts ctx.backtrace
        #
        # @return [GraphQL::Backtrace] The backtrace for this point in query execution
        def backtrace
          GraphQL::Backtrace.new(self)
        end

        def execution_errors
          @execution_errors ||= ExecutionErrors.new(self)
        end

        def lookahead
          ast_nodes = irep_node.ast_nodes
          field = irep_node.definition.metadata[:type_class] || raise("Lookahead is only compatible with class-based schemas")
          Execution::Lookahead.new(query: query, ast_nodes: ast_nodes, field: field)
        end
      end

      class ExecutionErrors
        def initialize(ctx)
          @context = ctx
        end

        def add(err_or_msg)
          err = case err_or_msg
          when String
            GraphQL::ExecutionError.new(err_or_msg)
          when GraphQL::ExecutionError
            err_or_msg
          else
            raise ArgumentError, "expected String or GraphQL::ExecutionError, not #{err_or_msg.class} (#{err_or_msg.inspect})"
          end
          # This will assign ast_node and path
          @context.add_error(err)
        end

        alias :>> :add
        alias :push :add
      end

      include SharedMethods
      extend Forwardable

      attr_reader :execution_strategy
      # `strategy` is required by GraphQL::Batch
      alias_method :strategy, :execution_strategy

      def execution_strategy=(new_strategy)
        # GraphQL::Batch re-assigns this value but it was previously not used
        # (ExecutionContext#strategy was used instead)
        # now it _is_ used, but it breaks GraphQL::Batch tests
        @execution_strategy ||= new_strategy
      end

      # @return [GraphQL::InternalRepresentation::Node] The internal representation for this query node
      def irep_node
        @irep_node ||= query.irep_selection
      end

      # @return [GraphQL::Language::Nodes::Field] The AST node for the currently-executing field
      def ast_node
        @irep_node.ast_node
      end

      # @return [Array<GraphQL::ExecutionError>] errors returned during execution
      attr_reader :errors

      # @return [GraphQL::Query] The query whose context this is
      attr_reader :query

      # @return [GraphQL::Schema]
      attr_reader :schema

      # @return [Array<String, Integer>] The current position in the result
      attr_reader :path

      # Make a new context which delegates key lookup to `values`
      # @param query [GraphQL::Query] the query who owns this context
      # @param values [Hash] A hash of arbitrary values which will be accessible at query-time
      def initialize(query:, values: , object:)
        @query = query
        @schema = query.schema
        @provided_values = values || {}
        @object = object
        # Namespaced storage, where user-provided values are in `nil` namespace:
        @storage = Hash.new { |h, k| h[k] = {} }
        @storage[nil] = @provided_values
        @errors = []
        @path = []
        @value = nil
        @context = self # for SharedMethods
      end

      # @api private
      attr_writer :interpreter

      # @api private
      attr_writer :value

<<<<<<< HEAD
      def_delegators :@provided_values, :[], :[]=, :to_h, :key?, :fetch, :dig
      def_delegators :@query, :trace, :interpreter?
=======
      def_delegators :@provided_values, :[], :[]=, :to_h, :to_hash, :key?, :fetch, :dig
      def_delegators :@query, :trace
>>>>>>> 48327f28

      # @!method [](key)
      #   Lookup `key` from the hash passed to {Schema#execute} as `context:`

      # @!method []=(key, value)
      #   Reassign `key` to the hash passed to {Schema#execute} as `context:`


      # @return [GraphQL::Schema::Warden]
      def warden
        @warden ||= @query.warden
      end

      # Get an isolated hash for `ns`. Doesn't affect user-provided storage.
      # @param ns [Object] a usage-specific namespace identifier
      # @return [Hash] namespaced storage
      def namespace(ns)
        @storage[ns]
      end

      def inspect
        "#<Query::Context ...>"
      end

      # @api private
      def received_null_child
        @invalid_null = true
        @value = nil
      end

      class FieldResolutionContext
        include SharedMethods
        include Tracing::Traceable
        extend Forwardable

        attr_reader :irep_node, :field, :parent_type, :query, :schema, :parent, :key, :type
        alias :selection :irep_node

        def initialize(context:, key:, irep_node:, parent:, object:)
          @context = context
          @key = key
          @parent = parent
          @object = object
          @irep_node = irep_node
          @field = irep_node.definition
          @parent_type = irep_node.owner_type
          @type = field.type
          # This is needed constantly, so set it ahead of time:
          @query = context.query
          @schema = context.schema
          @tracers = @query.tracers
          # This hack flag is required by ConnectionResolve
          @wrapped_connection = false
          @wrapped_object = false
        end

        # @api private
        attr_accessor :wrapped_connection, :wrapped_object

        def path
          @path ||= @parent.path.dup << @key
        end

        def_delegators :@context,
          :[], :[]=, :key?, :fetch, :to_h, :namespace, :dig,
          :spawn, :warden, :errors,
          :execution_strategy, :strategy, :interpreter?

        # @return [GraphQL::Language::Nodes::Field] The AST node for the currently-executing field
        def ast_node
          @irep_node.ast_node
        end

        # Add error to current field resolution.
        # @param error [GraphQL::ExecutionError] an execution error
        # @return [void]
        def add_error(error)
          super
          error.ast_node ||= irep_node.ast_node
          error.path ||= path
          nil
        end

        def inspect
          "#<GraphQL Context @ #{irep_node.owner_type.name}.#{field.name}>"
        end

        # Set a new value for this field in the response.
        # It may be updated after resolving a {Lazy}.
        # If it is {Execute::PROPAGATE_NULL}, tell the owner to propagate null.
        # If it's {Execute::Execution::SKIP}, remove this field result from its parent
        # @param new_value [Any] The GraphQL-ready value
        # @api private
        def value=(new_value)
          case new_value
          when GraphQL::Execution::Execute::PROPAGATE_NULL, nil
            @invalid_null = true
            @value = nil
            if @type.kind.non_null?
              @parent.received_null_child
            end
          when GraphQL::Execution::Execute::SKIP
            @parent.skipped = true
            @parent.delete(self)
          else
            @value = new_value
          end
        end

        protected

        def received_null_child
          case @value
          when Hash
            self.value = GraphQL::Execution::Execute::PROPAGATE_NULL
          when Array
            if list_of_non_null_items?(@type)
              self.value = GraphQL::Execution::Execute::PROPAGATE_NULL
            end
          when nil
            # TODO This is a hack
            # It was already nulled out but it's getting reassigned
          else
            raise "Unexpected value for received_null_child (#{self.value.class}): #{value}"
          end
        end

        private

        def list_of_non_null_items?(type)
          case type
          when GraphQL::NonNullType
            # Unwrap [T]!
            list_of_non_null_items?(type.of_type)
          when GraphQL::ListType
            type.of_type.is_a?(GraphQL::NonNullType)
          else
            raise "Unexpected list_of_non_null_items check: #{type}"
          end
        end
      end
    end
  end
end


GraphQL::Schema::Context = GraphQL::Query::Context<|MERGE_RESOLUTION|>--- conflicted
+++ resolved
@@ -163,13 +163,8 @@
       # @api private
       attr_writer :value
 
-<<<<<<< HEAD
-      def_delegators :@provided_values, :[], :[]=, :to_h, :key?, :fetch, :dig
+      def_delegators :@provided_values, :[], :[]=, :to_h, :to_hash, :key?, :fetch, :dig
       def_delegators :@query, :trace, :interpreter?
-=======
-      def_delegators :@provided_values, :[], :[]=, :to_h, :to_hash, :key?, :fetch, :dig
-      def_delegators :@query, :trace
->>>>>>> 48327f28
 
       # @!method [](key)
       #   Lookup `key` from the hash passed to {Schema#execute} as `context:`
