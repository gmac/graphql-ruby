--- conflicted
+++ resolved
@@ -41,11 +41,7 @@
           when GraphQL::InputObjectType
             # TODO smell: handling AST vs handling plain Ruby
             next_args = ast_node.is_a?(Hash) ? ast_node : ast_node.arguments
-<<<<<<< HEAD
-            from_arguments(next_args, type.arguments, variables)
-=======
             from_arguments(next_args, type, variables)
->>>>>>> 040179c1
           end
         end
       end
