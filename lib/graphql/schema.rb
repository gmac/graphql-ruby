--- conflicted
+++ resolved
@@ -125,254 +125,10 @@
         end
       end
 
-<<<<<<< HEAD
-=======
-      if type.respond_to?(:graphql_definition)
-        type = type.graphql_definition
-      end
-
-      # Prefer a type-local function; fall back to the schema-level function
-      type_proc = type && type.resolve_type_proc
-      type_result = if type_proc
-        type_proc.call(object, ctx)
-      else
-        yield(type, object, ctx)
-      end
-
-      if type_result.nil?
-        nil
-      else
-        after_lazy(type_result) do |resolved_type_result|
-          if resolved_type_result.respond_to?(:graphql_definition)
-            resolved_type_result = resolved_type_result.graphql_definition
-          end
-          if !resolved_type_result.is_a?(GraphQL::BaseType)
-            type_str = "#{resolved_type_result} (#{resolved_type_result.class.name})"
-            raise "resolve_type(#{object}) returned #{type_str}, but it should return a GraphQL type"
-          else
-            resolved_type_result
-          end
-        end
-      end
-    end
-
-    def resolve_type=(new_resolve_type_proc)
-      callable = GraphQL::BackwardsCompatibility.wrap_arity(new_resolve_type_proc, from: 2, to: 3, last: true, name: "Schema#resolve_type(type, obj, ctx)")
-      @resolve_type_proc = callable
-    end
-
-    # Fetch an application object by its unique id
-    # @param id [String] A unique identifier, provided previously by this GraphQL schema
-    # @param ctx [GraphQL::Query::Context] The context for the current query
-    # @return [Any] The application object identified by `id`
-    def object_from_id(id, ctx)
-      if @object_from_id_proc.nil?
-        raise(GraphQL::RequiredImplementationMissingError, "Can't fetch an object for id \"#{id}\" because the schema's `object_from_id (id, ctx) -> { ... }` function is not defined")
-      else
-        @object_from_id_proc.call(id, ctx)
-      end
-    end
-
-    # @param new_proc [#call] A new callable for fetching objects by ID
-    def object_from_id=(new_proc)
-      @object_from_id_proc = new_proc
-    end
-
-    # When we encounter a type error during query execution, we call this hook.
-    #
-    # You can use this hook to write a log entry,
-    # add a {GraphQL::ExecutionError} to the response (with `ctx.add_error`)
-    # or raise an exception and halt query execution.
-    #
-    # @example A `nil` is encountered by a non-null field
-    #   type_error ->(err, query_ctx) {
-    #     err.is_a?(GraphQL::InvalidNullError) # => true
-    #   }
-    #
-    # @example An object doesn't resolve to one of a {UnionType}'s members
-    #   type_error ->(err, query_ctx) {
-    #     err.is_a?(GraphQL::UnresolvedTypeError) # => true
-    #   }
-    #
-    # @see {DefaultTypeError} is the default behavior.
-    # @param err [GraphQL::TypeError] The error encountered during execution
-    # @param ctx [GraphQL::Query::Context] The context for the field where the error occurred
-    # @return void
-    def type_error(err, ctx)
-      @type_error_proc.call(err, ctx)
-    end
-
-    # @param new_proc [#call] A new callable for handling type errors during execution
-    def type_error=(new_proc)
-      @type_error_proc = new_proc
-    end
-
-    # Can't delegate to `class`
-    alias :_schema_class :class
-    def_delegators :_schema_class, :unauthorized_object, :unauthorized_field, :inaccessible_fields
-    def_delegators :_schema_class, :directive
-    def_delegators :_schema_class, :error_handler
-    def_delegators :_schema_class, :validate
-
-
-    # Given this schema member, find the class-based definition object
-    # whose `method_name` should be treated as an application hook
-    # @see {.visible?}
-    # @see {.accessible?}
-    def call_on_type_class(member, method_name, context, default:)
-      member = if member.respond_to?(:type_class)
-        member.type_class
-      else
-        member
-      end
-
-      if member.respond_to?(:relay_node_type) && (t = member.relay_node_type)
-        member = t
-      end
-
-      if member.respond_to?(method_name)
-        member.public_send(method_name, context)
-      else
-        default
-      end
-    end
-
-    def visible?(member, context)
-      call_on_type_class(member, :visible?, context, default: true)
-    end
-
-    def accessible?(member, context)
-      call_on_type_class(member, :accessible?, context, default: true)
-    end
-
-    # A function to call when {#execute} receives an invalid query string
-    #
-    # @see {DefaultParseError} is the default behavior.
-    # @param err [GraphQL::ParseError] The error encountered during parsing
-    # @param ctx [GraphQL::Query::Context] The context for the query where the error occurred
-    # @return void
-    def parse_error(err, ctx)
-      @parse_error_proc.call(err, ctx)
-    end
-
-    # @param new_proc [#call] A new callable for handling parse errors during execution
-    def parse_error=(new_proc)
-      @parse_error_proc = new_proc
-    end
-
-    # Get a unique identifier from this object
-    # @param object [Any] An application object
-    # @param type [GraphQL::BaseType] The current type definition
-    # @param ctx [GraphQL::Query::Context] the context for the current query
-    # @return [String] a unique identifier for `object` which clients can use to refetch it
-    def id_from_object(object, type, ctx)
-      if @id_from_object_proc.nil?
-        raise(GraphQL::RequiredImplementationMissingError, "Can't generate an ID for #{object.inspect} of type #{type}, schema's `id_from_object` must be defined")
-      else
-        @id_from_object_proc.call(object, type, ctx)
-      end
-    end
-
-    # @param new_proc [#call] A new callable for generating unique IDs
-    def id_from_object=(new_proc)
-      @id_from_object_proc = new_proc
-    end
-
-    # Create schema with the result of an introspection query.
-    # @param introspection_result [Hash] A response from {GraphQL::Introspection::INTROSPECTION_QUERY}
-    # @return [GraphQL::Schema] the schema described by `input`
-    def self.from_introspection(introspection_result)
-      GraphQL::Schema::Loader.load(introspection_result)
-    end
-
-    # Create schema from an IDL schema or file containing an IDL definition.
-    # @param definition_or_path [String] A schema definition string, or a path to a file containing the definition
-    # @param default_resolve [<#call(type, field, obj, args, ctx)>] A callable for handling field resolution
-    # @param parser [Object] An object for handling definition string parsing (must respond to `parse`)
-    # @param using [Hash] Plugins to attach to the created schema with `use(key, value)`
-    # @return [Class] the schema described by `document`
-    def self.from_definition(definition_or_path, default_resolve: nil, parser: GraphQL.default_parser, using: {})
-      # If the file ends in `.graphql`, treat it like a filepath
-      if definition_or_path.end_with?(".graphql")
-        GraphQL::Schema::BuildFromDefinition.from_definition_path(
-          definition_or_path,
-          default_resolve: default_resolve,
-          parser: parser,
-          using: using,
-        )
-      else
-        GraphQL::Schema::BuildFromDefinition.from_definition(
-          definition_or_path,
-          default_resolve: default_resolve,
-          parser: parser,
-          using: using,
-        )
-      end
-    end
-
-    # Error that is raised when [#Schema#from_definition] is passed an invalid schema definition string.
-    class InvalidDocumentError < Error; end;
-
-    # Return the GraphQL IDL for the schema
-    # @param context [Hash]
-    # @param only [<#call(member, ctx)>]
-    # @param except [<#call(member, ctx)>]
-    # @return [String]
-    def to_definition(only: nil, except: nil, context: {})
-      GraphQL::Schema::Printer.print_schema(self, only: only, except: except, context: context)
-    end
-
-    # Return the GraphQL::Language::Document IDL AST for the schema
-    # @param context [Hash]
-    # @param only [<#call(member, ctx)>]
-    # @param except [<#call(member, ctx)>]
-    # @return [GraphQL::Language::Document]
-    def to_document(only: nil, except: nil, context: {})
-      GraphQL::Language::DocumentFromSchemaDefinition.new(self, only: only, except: except, context: context).document
-    end
-
-    # Return the Hash response of {Introspection::INTROSPECTION_QUERY}.
-    # @param context [Hash]
-    # @param only [<#call(member, ctx)>]
-    # @param except [<#call(member, ctx)>]
-    # @return [Hash] GraphQL result
-    def as_json(only: nil, except: nil, context: {})
-      execute(Introspection.query(include_deprecated_args: true), only: only, except: except, context: context).to_h
-    end
-
-    # Returns the JSON response of {Introspection::INTROSPECTION_QUERY}.
-    # @see {#as_json}
-    # @return [String]
-    def to_json(*args)
-      JSON.pretty_generate(as_json(*args))
-    end
-
-    def new_connections?
-      !!connections
-    end
-
-    attr_accessor :connections
-
-    class << self
-      extend Forwardable
-      # For compatibility, these methods all:
-      # - Cause the Schema instance to be created, if it hasn't been created yet
-      # - Delegate to that instance
-      # Eventually, the methods will be moved into this class, removing the need for the singleton.
-      def_delegators :deprecated_graphql_definition,
-        # Execution
-        :execution_strategy_for_operation,
-        # Configuration
-        :metadata, :redefine,
-        :id_from_object_proc, :object_from_id_proc,
-        :id_from_object=, :object_from_id=,
-        :remove_handler
-
       def deprecated_graphql_definition
         graphql_definition(silence_deprecation_warning: true)
       end
 
->>>>>>> 1f91e6fe
       # @return [GraphQL::Subscriptions]
       attr_accessor :subscriptions
 
@@ -426,20 +182,6 @@
         @find_cache[path] ||= @finder.find(path)
       end
 
-<<<<<<< HEAD
-=======
-      def graphql_definition(silence_deprecation_warning: false)
-        @graphql_definition ||= begin
-          unless silence_deprecation_warning
-            message = "Legacy `.graphql_definition` objects are deprecated and will be removed in GraphQL-Ruby 2.0. Use a class-based definition instead."
-            caller_message = "\n\nCalled on #{self.inspect} from:\n #{caller(1, 25).map { |l| "  #{l}" }.join("\n")}"
-            GraphQL::Deprecation.warn(message + caller_message)
-          end
-          to_graphql(silence_deprecation_warning: silence_deprecation_warning)
-        end
-      end
-
->>>>>>> 1f91e6fe
       def default_filter
         GraphQL::Filter.new(except: default_mask)
       end
@@ -469,76 +211,6 @@
         find_inherited_value(:plugins, EMPTY_ARRAY) + own_plugins
       end
 
-<<<<<<< HEAD
-=======
-      prepend Schema::Member::CachedGraphQLDefinition::DeprecatedToGraphQL
-      def to_graphql
-        schema_defn = self.new
-        schema_defn.raise_definition_error = true
-        schema_defn.query = query && query.graphql_definition(silence_deprecation_warning: true)
-        schema_defn.mutation = mutation && mutation.graphql_definition(silence_deprecation_warning: true)
-        schema_defn.subscription = subscription && subscription.graphql_definition(silence_deprecation_warning: true)
-        schema_defn.validate_timeout = validate_timeout
-        schema_defn.validate_max_errors = validate_max_errors
-        schema_defn.max_complexity = max_complexity
-        schema_defn.error_bubbling = error_bubbling
-        schema_defn.max_depth = max_depth
-        schema_defn.default_max_page_size = default_max_page_size
-        schema_defn.orphan_types = orphan_types.map { |t| t.graphql_definition(silence_deprecation_warning: true) }
-        schema_defn.disable_introspection_entry_points = disable_introspection_entry_points?
-        schema_defn.disable_schema_introspection_entry_point = disable_schema_introspection_entry_point?
-        schema_defn.disable_type_introspection_entry_point = disable_type_introspection_entry_point?
-
-        prepped_dirs = {}
-        directives.each { |k, v| prepped_dirs[k] = v.graphql_definition}
-        schema_defn.directives = prepped_dirs
-        schema_defn.introspection_namespace = introspection
-        schema_defn.resolve_type = method(:resolve_type)
-        schema_defn.object_from_id = method(:object_from_id)
-        schema_defn.id_from_object = method(:id_from_object)
-        schema_defn.type_error = method(:type_error)
-        schema_defn.context_class = context_class
-        schema_defn.cursor_encoder = cursor_encoder
-        schema_defn.tracers.concat(tracers)
-        schema_defn.query_analyzers.concat(query_analyzers)
-        schema_defn.analysis_engine = analysis_engine
-
-        schema_defn.middleware.concat(all_middleware)
-        schema_defn.multiplex_analyzers.concat(multiplex_analyzers)
-        schema_defn.query_execution_strategy = query_execution_strategy
-        schema_defn.mutation_execution_strategy = mutation_execution_strategy
-        schema_defn.subscription_execution_strategy = subscription_execution_strategy
-        schema_defn.default_mask = default_mask
-        instrumenters.each do |step, insts|
-          insts.each do |inst|
-            schema_defn.instrumenters[step] << inst
-          end
-        end
-
-        lazy_methods.each do |lazy_class, value_method|
-          schema_defn.lazy_methods.set(lazy_class, value_method)
-        end
-
-        error_handler.each_rescue do |err_class, handler|
-          schema_defn.rescue_from(err_class, &handler)
-        end
-
-        schema_defn.subscriptions ||= self.subscriptions
-
-        if !schema_defn.interpreter?
-          schema_defn.instrumenters[:query] << GraphQL::Schema::Member::Instrumentation
-        end
-
-        if new_connections?
-          schema_defn.connections = self.connections
-        end
-
-        schema_defn.send(:rebuild_artifacts)
-
-        schema_defn
-      end
-
->>>>>>> 1f91e6fe
       # Build a map of `{ name => type }` and return it
       # @return [Hash<String => Class>] A dictionary of type classes by their GraphQL name
       # @see get_type Which is more efficient for finding _one type_ by name, because it doesn't merge hashes.
