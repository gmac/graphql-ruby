# frozen_string_literal: true
require "graphql/schema/base_64_encoder"
require "graphql/schema/catchall_middleware"
require "graphql/schema/default_parse_error"
require "graphql/schema/default_type_error"
require "graphql/schema/find_inherited_value"
require "graphql/schema/finder"
require "graphql/schema/invalid_type_error"
require "graphql/schema/introspection_system"
require "graphql/schema/late_bound_type"
require "graphql/schema/middleware_chain"
require "graphql/schema/null_mask"
require "graphql/schema/possible_types"
require "graphql/schema/rescue_middleware"
require "graphql/schema/timeout"
require "graphql/schema/timeout_middleware"
require "graphql/schema/traversal"
require "graphql/schema/type_expression"
require "graphql/schema/unique_within_type"
require "graphql/schema/validation"
require "graphql/schema/warden"
require "graphql/schema/build_from_definition"

require "graphql/schema/member"
require "graphql/schema/wrapper"
require "graphql/schema/list"
require "graphql/schema/non_null"
require "graphql/schema/argument"
require "graphql/schema/enum_value"
require "graphql/schema/enum"
require "graphql/schema/field_extension"
require "graphql/schema/field"
require "graphql/schema/input_object"
require "graphql/schema/interface"
require "graphql/schema/scalar"
require "graphql/schema/object"
require "graphql/schema/union"
require "graphql/schema/directive"
require "graphql/schema/directive/deprecated"
require "graphql/schema/directive/include"
require "graphql/schema/directive/skip"
require "graphql/schema/directive/feature"
require "graphql/schema/directive/transform"
require "graphql/schema/type_membership"

require "graphql/schema/resolver"
require "graphql/schema/mutation"
require "graphql/schema/relay_classic_mutation"
require "graphql/schema/subscription"

module GraphQL
  # A GraphQL schema which may be queried with {GraphQL::Query}.
  #
  # The {Schema} contains:
  #
  #  - types for exposing your application
  #  - query analyzers for assessing incoming queries (including max depth & max complexity restrictions)
  #  - execution strategies for running incoming queries
  #
  # Schemas start with root types, {Schema#query}, {Schema#mutation} and {Schema#subscription}.
  # The schema will traverse the tree of fields & types, using those as starting points.
  # Any undiscoverable types may be provided with the `types` configuration.
  #
  # Schemas can restrict large incoming queries with `max_depth` and `max_complexity` configurations.
  # (These configurations can be overridden by specific calls to {Schema#execute})
  #
  # Schemas can specify how queries should be executed against them.
  # `query_execution_strategy`, `mutation_execution_strategy` and `subscription_execution_strategy`
  # each apply to corresponding root types.
  #  #
  # @example defining a schema
  #   class MySchema < GraphQL::Schema
  #     query QueryType
  #     # If types are only connected by way of interfaces, they must be added here
  #     orphan_types ImageType, AudioType
  #   end
  #
  class Schema
    extend Forwardable
    extend GraphQL::Schema::Member::AcceptsDefinition
    extend GraphQL::Schema::Member::HasAstNode
    include GraphQL::Define::InstanceDefinable
    extend GraphQL::Schema::FindInheritedValue

    class UnresolvedLateBoundTypeError < GraphQL::Error
      attr_reader :type
      def initialize(type:)
        @type = type
        super("Late bound type was never found: #{type.inspect}")
      end
    end

    accepts_definitions \
      :query_execution_strategy, :mutation_execution_strategy, :subscription_execution_strategy,
      :max_depth, :max_complexity, :default_max_page_size,
      :orphan_types, :resolve_type, :type_error, :parse_error,
      :error_bubbling,
      :raise_definition_error,
      :object_from_id, :id_from_object,
      :default_mask,
      :cursor_encoder,
      # If these are given as classes, normalize them. Accept `nil` when building from string.
      query: ->(schema, t) { schema.query = t.respond_to?(:graphql_definition) ? t.graphql_definition : t },
      mutation: ->(schema, t) { schema.mutation = t.respond_to?(:graphql_definition) ? t.graphql_definition : t },
      subscription: ->(schema, t) { schema.subscription = t.respond_to?(:graphql_definition) ? t.graphql_definition : t },
      disable_introspection_entry_points: ->(schema) { schema.disable_introspection_entry_points = true },
<<<<<<< HEAD
      directives: ->(schema, directives) { schema.directives = directives.reduce({}) { |m, d| m[d.graphql_name] = d; m } },
=======
      disable_schema_introspection_entry_point: ->(schema) { schema.disable_schema_introspection_entry_point = true },
      disable_type_introspection_entry_point: ->(schema) { schema.disable_type_introspection_entry_point = true },
      directives: ->(schema, directives) { schema.directives = directives.reduce({}) { |m, d| m[d.name] = d; m } },
>>>>>>> 801e880f
      directive: ->(schema, directive) { schema.directives[directive.graphql_name] = directive },
      instrument: ->(schema, type, instrumenter, after_built_ins: false) {
        if type == :field && after_built_ins
          type = :field_after_built_ins
        end
        schema.instrumenters[type] << instrumenter
      },
      query_analyzer: ->(schema, analyzer) {
        if analyzer == GraphQL::Authorization::Analyzer
          warn("The Authorization query analyzer is deprecated. Authorizing at query runtime is generally a better idea.")
        end
        schema.query_analyzers << analyzer
      },
      multiplex_analyzer: ->(schema, analyzer) { schema.multiplex_analyzers << analyzer },
      middleware: ->(schema, middleware) { schema.middleware << middleware },
      lazy_resolve: ->(schema, lazy_class, lazy_value_method) { schema.lazy_methods.set(lazy_class, lazy_value_method) },
      rescue_from: ->(schema, err_class, &block) { schema.rescue_from(err_class, &block) },
      tracer: ->(schema, tracer) { schema.tracers.push(tracer) }

    ensure_defined :introspection_system

    attr_accessor \
      :query, :mutation, :subscription,
      :query_execution_strategy, :mutation_execution_strategy, :subscription_execution_strategy,
      :max_depth, :max_complexity, :default_max_page_size,
      :orphan_types, :directives,
      :query_analyzers, :multiplex_analyzers, :instrumenters, :lazy_methods,
      :cursor_encoder,
      :ast_node,
      :raise_definition_error,
      :introspection_namespace,
      :analysis_engine

    # [Boolean] True if this object bubbles validation errors up from a field into its parent InputObject, if there is one.
    attr_accessor :error_bubbling

    # Single, long-lived instance of the provided subscriptions class, if there is one.
    # @return [GraphQL::Subscriptions]
    attr_accessor :subscriptions

    # @return [MiddlewareChain] MiddlewareChain which is applied to fields during execution
    attr_accessor :middleware

    # @return [<#call(member, ctx)>] A callable for filtering members of the schema
    # @see {Query.new} for query-specific filters with `except:`
    attr_accessor :default_mask

    # @see {GraphQL::Query::Context} The parent class of these classes
    # @return [Class] Instantiated for each query
    attr_accessor :context_class

    # [Boolean] True if this object disables the introspection entry point fields
    attr_accessor :disable_introspection_entry_points

<<<<<<< HEAD
    def disable_introspection_entry_points?
      !!@disable_introspection_entry_points
    end
=======
    # [Boolean] True if this object disables the __schema introspection entry point field
    attr_accessor :disable_schema_introspection_entry_point

    # [Boolean] True if this object disables the __type introspection entry point field
    attr_accessor :disable_type_introspection_entry_point
>>>>>>> 801e880f

    class << self
      attr_writer :default_execution_strategy
    end

    def default_filter
      GraphQL::Filter.new(except: default_mask)
    end

    # @return [Array<#trace(key, data)>] Tracers applied to every query
    # @see {Query#tracers} for query-specific tracers
    attr_reader :tracers

    DYNAMIC_FIELDS = ["__type", "__typename", "__schema"].freeze

    attr_reader :static_validator, :object_from_id_proc, :id_from_object_proc, :resolve_type_proc

    def initialize
      @tracers = []
      @definition_error = nil
      @orphan_types = []
      @directives = {}
      self.class.default_directives.each do |name, dir|
        @directives[name] = dir.graphql_definition
      end
      @static_validator = GraphQL::StaticValidation::Validator.new(schema: self)
      @middleware = MiddlewareChain.new(final_step: GraphQL::Execution::Execute::FieldResolveStep)
      @query_analyzers = []
      @multiplex_analyzers = []
      @resolve_type_proc = nil
      @object_from_id_proc = nil
      @id_from_object_proc = nil
      @type_error_proc = DefaultTypeError
      @parse_error_proc = DefaultParseError
      @instrumenters = Hash.new { |h, k| h[k] = [] }
      @lazy_methods = GraphQL::Execution::Lazy::LazyMethodMap.new
      @lazy_methods.set(GraphQL::Execution::Lazy, :value)
      @cursor_encoder = Base64Encoder
      # Default to the built-in execution strategy:
      @analysis_engine = GraphQL::Analysis
      @query_execution_strategy = self.class.default_execution_strategy
      @mutation_execution_strategy = self.class.default_execution_strategy
      @subscription_execution_strategy = self.class.default_execution_strategy
      @default_mask = GraphQL::Schema::NullMask
      @rebuilding_artifacts = false
      @context_class = GraphQL::Query::Context
      @introspection_namespace = nil
      @introspection_system = nil
      @interpreter = false
      @error_bubbling = false
      @disable_introspection_entry_points = false
      @disable_schema_introspection_entry_point = false
      @disable_type_introspection_entry_point = false
    end

    # @return [Boolean] True if using the new {GraphQL::Execution::Interpreter}
    def interpreter?
      @interpreter
    end

    # @api private
    attr_writer :interpreter

    def inspect
      "#<#{self.class.name} ...>"
    end

    def initialize_copy(other)
      super
      @orphan_types = other.orphan_types.dup
      @directives = other.directives.dup
      @static_validator = GraphQL::StaticValidation::Validator.new(schema: self)
      @middleware = other.middleware.dup
      @query_analyzers = other.query_analyzers.dup
      @multiplex_analyzers = other.multiplex_analyzers.dup
      @tracers = other.tracers.dup
      @possible_types = GraphQL::Schema::PossibleTypes.new(self)

      @lazy_methods = other.lazy_methods.dup

      @instrumenters = Hash.new { |h, k| h[k] = [] }
      other.instrumenters.each do |key, insts|
        @instrumenters[key].concat(insts)
      end

      if other.rescues?
        @rescue_middleware = other.rescue_middleware
      end

      # This will be rebuilt when it's requested
      # or during a later `define` call
      @types = nil
      @introspection_system = nil
    end

    def rescue_from(*args, &block)
      rescue_middleware.rescue_from(*args, &block)
    end

    def remove_handler(*args, &block)
      rescue_middleware.remove_handler(*args, &block)
    end

    def using_ast_analysis?
      @analysis_engine == GraphQL::Analysis::AST
    end

    # For forwards-compatibility with Schema classes
    alias :graphql_definition :itself

    # Validate a query string according to this schema.
    # @param string_or_document [String, GraphQL::Language::Nodes::Document]
    # @return [Array<GraphQL::StaticValidation::Error >]
    def validate(string_or_document, rules: nil, context: nil)
      doc = if string_or_document.is_a?(String)
        GraphQL.parse(string_or_document)
      else
        string_or_document
      end
      query = GraphQL::Query.new(self, document: doc, context: context)
      validator_opts = { schema: self }
      rules && (validator_opts[:rules] = rules)
      validator = GraphQL::StaticValidation::Validator.new(**validator_opts)
      res = validator.validate(query)
      res[:errors]
    end

    def define(**kwargs, &block)
      super
      ensure_defined
      # Assert that all necessary configs are present:
      validation_error = Validation.validate(self)
      validation_error && raise(GraphQL::RequiredImplementationMissingError, validation_error)
      rebuild_artifacts

      @definition_error = nil
      nil
    rescue StandardError => err
      if @raise_definition_error || err.is_a?(CyclicalDefinitionError) || err.is_a?(GraphQL::RequiredImplementationMissingError)
        raise
      else
        # Raise this error _later_ to avoid messing with Rails constant loading
        @definition_error = err
      end
      nil
    end

    # Attach `instrumenter` to this schema for instrumenting events of `instrumentation_type`.
    # @param instrumentation_type [Symbol]
    # @param instrumenter
    # @return [void]
    def instrument(instrumentation_type, instrumenter)
      @instrumenters[instrumentation_type] << instrumenter
      if instrumentation_type == :field
        rebuild_artifacts
      end
    end

    # @return [Array<GraphQL::BaseType>] The root types of this schema
    def root_types
      @root_types ||= begin
        rebuild_artifacts
        @root_types
      end
    end

    # @see [GraphQL::Schema::Warden] Restricted access to members of a schema
    # @return [GraphQL::Schema::TypeMap] `{ name => type }` pairs of types in this schema
    def types
      @types ||= begin
        rebuild_artifacts
        @types
      end
    end

    def get_type(type_name)
      @types[type_name]
    end

    # @api private
    def introspection_system
      @introspection_system ||= begin
        rebuild_artifacts
        @introspection_system
      end
    end

    # Returns a list of Arguments and Fields referencing a certain type
    # @param type_name [String]
    # @return [Hash]
    def references_to(type_name = nil)
      rebuild_artifacts unless defined?(@type_reference_map)
      if type_name
        @type_reference_map.fetch(type_name, [])
      else
        @type_reference_map
      end
    end

    # Returns a list of Union types in which a type is a member
    # @param type [GraphQL::ObjectType]
    # @return [Array<GraphQL::UnionType>] list of union types of which the type is a member
    def union_memberships(type)
      rebuild_artifacts unless defined?(@union_memberships)
      @union_memberships.fetch(type.name, [])
    end

    # Execute a query on itself. Raises an error if the schema definition is invalid.
    # @see {Query#initialize} for arguments.
    # @return [Hash] query result, ready to be serialized as JSON
    def execute(query_str = nil, **kwargs)
      if query_str
        kwargs[:query] = query_str
      end
      # Some of the query context _should_ be passed to the multiplex, too
      multiplex_context = if (ctx = kwargs[:context])
        {
          backtrace: ctx[:backtrace],
          tracers: ctx[:tracers],
        }
      else
        {}
      end
      # Since we're running one query, don't run a multiplex-level complexity analyzer
      all_results = multiplex([kwargs], max_complexity: nil, context: multiplex_context)
      all_results[0]
    end

    # Execute several queries on itself. Raises an error if the schema definition is invalid.
    # @example Run several queries at once
    #   context = { ... }
    #   queries = [
    #     { query: params[:query_1], variables: params[:variables_1], context: context },
    #     { query: params[:query_2], variables: params[:variables_2], context: context },
    #   ]
    #   results = MySchema.multiplex(queries)
    #   render json: {
    #     result_1: results[0],
    #     result_2: results[1],
    #   }
    #
    # @see {Query#initialize} for query keyword arguments
    # @see {Execution::Multiplex#run_queries} for multiplex keyword arguments
    # @param queries [Array<Hash>] Keyword arguments for each query
    # @param context [Hash] Multiplex-level context
    # @return [Array<Hash>] One result for each query in the input
    def multiplex(queries, **kwargs)
      with_definition_error_check {
        GraphQL::Execution::Multiplex.run_all(self, queries, **kwargs)
      }
    end

    # Search for a schema member using a string path
    # @example Finding a Field
    # Schema.find("Ensemble.musicians")
    #
    # @see {GraphQL::Schema::Finder} for more examples
    # @param path [String] A dot-separated path to the member
    # @raise [Schema::Finder::MemberNotFoundError] if path could not be found
    # @return [GraphQL::BaseType, GraphQL::Field, GraphQL::Argument, GraphQL::Directive] A GraphQL Schema Member
    def find(path)
      rebuild_artifacts unless defined?(@finder)
      @find_cache[path] ||= @finder.find(path)
    end

    # Resolve field named `field_name` for type `parent_type`.
    # Handles dynamic fields `__typename`, `__type` and `__schema`, too
    # @param parent_type [String, GraphQL::BaseType]
    # @param field_name [String]
    # @return [GraphQL::Field, nil] The field named `field_name` on `parent_type`
    # @see [GraphQL::Schema::Warden] Restricted access to members of a schema
    def get_field(parent_type, field_name)
      with_definition_error_check do
        parent_type_name = case parent_type
        when GraphQL::BaseType, Class, Module
          parent_type.graphql_name
        when String
          parent_type
        else
          raise "Unexpected parent_type: #{parent_type}"
        end

        defined_field = @instrumented_field_map[parent_type_name][field_name]
        if defined_field
          defined_field
        elsif parent_type == query && (entry_point_field = introspection_system.entry_point(name: field_name))
          entry_point_field
        elsif (dynamic_field = introspection_system.dynamic_field(name: field_name))
          dynamic_field
        else
          nil
        end
      end
    end

    # Fields for this type, after instrumentation is applied
    # @return [Hash<String, GraphQL::Field>]
    def get_fields(type)
      @instrumented_field_map[type.graphql_name]
    end

    def type_from_ast(ast_node, context:)
      GraphQL::Schema::TypeExpression.build_type(self, ast_node)
    end

    # @see [GraphQL::Schema::Warden] Restricted access to members of a schema
    # @param type_defn [GraphQL::InterfaceType, GraphQL::UnionType] the type whose members you want to retrieve
    # @param context [GraphQL::Query::Context] The context for the current query
    # @return [Array<GraphQL::ObjectType>] types which belong to `type_defn` in this schema
    def possible_types(type_defn, context = GraphQL::Query::NullContext)
      @possible_types ||= GraphQL::Schema::PossibleTypes.new(self)
      @possible_types.possible_types(type_defn, context)
    end

    # @see [GraphQL::Schema::Warden] Resticted access to root types
    # @return [GraphQL::ObjectType, nil]
    def root_type_for_operation(operation)
      case operation
      when "query"
        query
      when "mutation"
        mutation
      when "subscription"
        subscription
      else
        raise ArgumentError, "unknown operation type: #{operation}"
      end
    end

    def execution_strategy_for_operation(operation)
      case operation
      when "query"
        query_execution_strategy
      when "mutation"
        mutation_execution_strategy
      when "subscription"
        subscription_execution_strategy
      else
        raise ArgumentError, "unknown operation type: #{operation}"
      end
    end

    # Determine the GraphQL type for a given object.
    # This is required for unions and interfaces (including Relay's `Node` interface)
    # @see [GraphQL::Schema::Warden] Restricted access to members of a schema
    # @param type [GraphQL::UnionType, GraphQL:InterfaceType] the abstract type which is being resolved
    # @param object [Any] An application object which GraphQL is currently resolving on
    # @param ctx [GraphQL::Query::Context] The context for the current query
    # @return [GraphQL::ObjectType] The type for exposing `object` in GraphQL
    def resolve_type(type, object, ctx = :__undefined__)
      check_resolved_type(type, object, ctx) do |ok_type, ok_object, ok_ctx|
        if @resolve_type_proc.nil?
          raise(GraphQL::RequiredImplementationMissingError, "Can't determine GraphQL type for: #{ok_object.inspect}, define `resolve_type (type, obj, ctx) -> { ... }` inside `Schema.define`.")
        end
        @resolve_type_proc.call(ok_type, ok_object, ok_ctx)
      end
    end

    # This is a compatibility hack so that instance-level and class-level
    # methods can get correctness checks without calling one another
    # @api private
    def check_resolved_type(type, object, ctx = :__undefined__)
      if ctx == :__undefined__
        # Old method signature
        ctx = object
        object = type
        type = nil
      end

      if object.is_a?(GraphQL::Schema::Object)
        object = object.object
      end

      if type.respond_to?(:graphql_definition)
        type = type.graphql_definition
      end

      # Prefer a type-local function; fall back to the schema-level function
      type_proc = type && type.resolve_type_proc
      type_result = if type_proc
        type_proc.call(object, ctx)
      else
        yield(type, object, ctx)
      end

      if type_result.nil?
        nil
      else
        after_lazy(type_result) do |resolved_type_result|
          if resolved_type_result.respond_to?(:graphql_definition)
            resolved_type_result = resolved_type_result.graphql_definition
          end
          if !resolved_type_result.is_a?(GraphQL::BaseType)
            type_str = "#{resolved_type_result} (#{resolved_type_result.class.name})"
            raise "resolve_type(#{object}) returned #{type_str}, but it should return a GraphQL type"
          else
            resolved_type_result
          end
        end
      end
    end

    def resolve_type=(new_resolve_type_proc)
      callable = GraphQL::BackwardsCompatibility.wrap_arity(new_resolve_type_proc, from: 2, to: 3, last: true, name: "Schema#resolve_type(type, obj, ctx)")
      @resolve_type_proc = callable
    end

    # Fetch an application object by its unique id
    # @param id [String] A unique identifier, provided previously by this GraphQL schema
    # @param ctx [GraphQL::Query::Context] The context for the current query
    # @return [Any] The application object identified by `id`
    def object_from_id(id, ctx)
      if @object_from_id_proc.nil?
        raise(GraphQL::RequiredImplementationMissingError, "Can't fetch an object for id \"#{id}\" because the schema's `object_from_id (id, ctx) -> { ... }` function is not defined")
      else
        @object_from_id_proc.call(id, ctx)
      end
    end

    # @param new_proc [#call] A new callable for fetching objects by ID
    def object_from_id=(new_proc)
      @object_from_id_proc = new_proc
    end

    # When we encounter a type error during query execution, we call this hook.
    #
    # You can use this hook to write a log entry,
    # add a {GraphQL::ExecutionError} to the response (with `ctx.add_error`)
    # or raise an exception and halt query execution.
    #
    # @example A `nil` is encountered by a non-null field
    #   type_error ->(err, query_ctx) {
    #     err.is_a?(GraphQL::InvalidNullError) # => true
    #   }
    #
    # @example An object doesn't resolve to one of a {UnionType}'s members
    #   type_error ->(err, query_ctx) {
    #     err.is_a?(GraphQL::UnresolvedTypeError) # => true
    #   }
    #
    # @see {DefaultTypeError} is the default behavior.
    # @param err [GraphQL::TypeError] The error encountered during execution
    # @param ctx [GraphQL::Query::Context] The context for the field where the error occurred
    # @return void
    def type_error(err, ctx)
      @type_error_proc.call(err, ctx)
    end

    # @param new_proc [#call] A new callable for handling type errors during execution
    def type_error=(new_proc)
      @type_error_proc = new_proc
    end

    # Can't delegate to `class`
    alias :_schema_class :class
    def_delegators :_schema_class, :unauthorized_object, :unauthorized_field, :inaccessible_fields
    def_delegators :_schema_class, :directive
    def_delegators :_schema_class, :error_handler


    # Given this schema member, find the class-based definition object
    # whose `method_name` should be treated as an application hook
    # @see {.visible?}
    # @see {.accessible?}
    def call_on_type_class(member, method_name, context, default:)
      member = if member.respond_to?(:type_class)
        member.type_class
      else
        member
      end

      if member.respond_to?(:relay_node_type) && (t = member.relay_node_type)
        member = t
      end

      if member.respond_to?(method_name)
        member.public_send(method_name, context)
      else
        default
      end
    end

    def visible?(member, context)
      call_on_type_class(member, :visible?, context, default: true)
    end

    def accessible?(member, context)
      call_on_type_class(member, :accessible?, context, default: true)
    end

    # A function to call when {#execute} receives an invalid query string
    #
    # @see {DefaultParseError} is the default behavior.
    # @param err [GraphQL::ParseError] The error encountered during parsing
    # @param ctx [GraphQL::Query::Context] The context for the query where the error occurred
    # @return void
    def parse_error(err, ctx)
      @parse_error_proc.call(err, ctx)
    end

    # @param new_proc [#call] A new callable for handling parse errors during execution
    def parse_error=(new_proc)
      @parse_error_proc = new_proc
    end

    # Get a unique identifier from this object
    # @param object [Any] An application object
    # @param type [GraphQL::BaseType] The current type definition
    # @param ctx [GraphQL::Query::Context] the context for the current query
    # @return [String] a unique identifier for `object` which clients can use to refetch it
    def id_from_object(object, type, ctx)
      if @id_from_object_proc.nil?
        raise(GraphQL::RequiredImplementationMissingError, "Can't generate an ID for #{object.inspect} of type #{type}, schema's `id_from_object` must be defined")
      else
        @id_from_object_proc.call(object, type, ctx)
      end
    end

    # @param new_proc [#call] A new callable for generating unique IDs
    def id_from_object=(new_proc)
      @id_from_object_proc = new_proc
    end

    # Create schema with the result of an introspection query.
    # @param introspection_result [Hash] A response from {GraphQL::Introspection::INTROSPECTION_QUERY}
    # @return [GraphQL::Schema] the schema described by `input`
    def self.from_introspection(introspection_result)
      GraphQL::Schema::Loader.load(introspection_result)
    end

    # Create schema from an IDL schema or file containing an IDL definition.
    # @param definition_or_path [String] A schema definition string, or a path to a file containing the definition
    # @param default_resolve [<#call(type, field, obj, args, ctx)>] A callable for handling field resolution
    # @param parser [Object] An object for handling definition string parsing (must respond to `parse`)
    # @param using [Hash] Plugins to attach to the created schema with `use(key, value)`
    # @param interpreter [Boolean] If false, the legacy {Execution::Execute} runtime will be used
    # @return [Class] the schema described by `document`
    def self.from_definition(definition_or_path, default_resolve: BuildFromDefinition::DefaultResolve, interpreter: true, parser: BuildFromDefinition::DefaultParser, using: {})
      # If the file ends in `.graphql`, treat it like a filepath
      definition = if definition_or_path.end_with?(".graphql")
        File.read(definition_or_path)
      else
        definition_or_path
      end
      GraphQL::Schema::BuildFromDefinition.from_definition(definition, default_resolve: default_resolve, parser: parser, using: using, interpreter: interpreter)
    end

    # Error that is raised when [#Schema#from_definition] is passed an invalid schema definition string.
    class InvalidDocumentError < Error; end;

    # @return [Symbol, nil] The method name to lazily resolve `obj`, or nil if `obj`'s class wasn't registered wtih {#lazy_resolve}.
    def lazy_method_name(obj)
      @lazy_methods.get(obj)
    end

    # @return [Boolean] True if this object should be lazily resolved
    def lazy?(obj)
      !!lazy_method_name(obj)
    end

    # Return the GraphQL IDL for the schema
    # @param context [Hash]
    # @param only [<#call(member, ctx)>]
    # @param except [<#call(member, ctx)>]
    # @return [String]
    def to_definition(only: nil, except: nil, context: {})
      GraphQL::Schema::Printer.print_schema(self, only: only, except: except, context: context)
    end

    # Return the GraphQL::Language::Document IDL AST for the schema
    # @param context [Hash]
    # @param only [<#call(member, ctx)>]
    # @param except [<#call(member, ctx)>]
    # @return [GraphQL::Language::Document]
    def to_document(only: nil, except: nil, context: {})
      GraphQL::Language::DocumentFromSchemaDefinition.new(self, only: only, except: except, context: context).document
    end

    # Return the Hash response of {Introspection::INTROSPECTION_QUERY}.
    # @param context [Hash]
    # @param only [<#call(member, ctx)>]
    # @param except [<#call(member, ctx)>]
    # @return [Hash] GraphQL result
    def as_json(only: nil, except: nil, context: {})
      execute(Introspection::INTROSPECTION_QUERY, only: only, except: except, context: context).to_h
    end

    # Returns the JSON response of {Introspection::INTROSPECTION_QUERY}.
    # @see {#as_json}
    # @return [String]
    def to_json(*args)
      JSON.pretty_generate(as_json(*args))
    end

    def new_connections?
      !!connections
    end

    attr_accessor :connections

    class << self
      extend Forwardable
      # For compatibility, these methods all:
      # - Cause the Schema instance to be created, if it hasn't been created yet
      # - Delegate to that instance
      # Eventually, the methods will be moved into this class, removing the need for the singleton.
      def_delegators :graphql_definition,
        # Execution
        :execution_strategy_for_operation,
        :validate, :multiplex_analyzers,
        # Configuration
        :metadata, :redefine,
        :id_from_object_proc, :object_from_id_proc,
        :id_from_object=, :object_from_id=,
<<<<<<< HEAD
        :remove_handler

      # @return [GraphQL::Subscriptions]
      attr_accessor :subscriptions

      # Returns the JSON response of {Introspection::INTROSPECTION_QUERY}.
      # @see {#as_json}
      # @return [String]
      def to_json(*args)
        JSON.pretty_generate(as_json(*args))
      end

      # Return the Hash response of {Introspection::INTROSPECTION_QUERY}.
      # @param context [Hash]
      # @param only [<#call(member, ctx)>]
      # @param except [<#call(member, ctx)>]
      # @return [Hash] GraphQL result
      def as_json(only: nil, except: nil, context: {})
        execute(Introspection::INTROSPECTION_QUERY, only: only, except: except, context: context).to_h
      end

      # Return the GraphQL IDL for the schema
      # @param context [Hash]
      # @param only [<#call(member, ctx)>]
      # @param except [<#call(member, ctx)>]
      # @return [String]
      def to_definition(only: nil, except: nil, context: {})
        GraphQL::Schema::Printer.print_schema(self, only: only, except: except, context: context)
      end

      # Return the GraphQL::Language::Document IDL AST for the schema
      # @return [GraphQL::Language::Document]
      def to_document
        GraphQL::Language::DocumentFromSchemaDefinition.new(self).document
      end

      def find(path)
        if !@finder
          @find_cache = {}
          @finder ||= GraphQL::Schema::Finder.new(self)
        end
        @find_cache[path] ||= @finder.find(path)
      end
=======
        :remove_handler,
        # Members
        :types, :get_fields, :find,
        :root_type_for_operation,
        :subscriptions,
        :union_memberships,
        :get_field, :root_types, :references_to, :type_from_ast,
        :possible_types,
        :disable_introspection_entry_points=,
        :disable_schema_introspection_entry_point=,
        :disable_type_introspection_entry_point=
>>>>>>> 801e880f

      def graphql_definition
        @graphql_definition ||= to_graphql
      end

<<<<<<< HEAD
      def default_filter
        GraphQL::Filter.new(except: default_mask)
      end

      def default_mask(new_mask = nil)
        if new_mask
          @own_default_mask = new_mask
        else
          @own_default_mask || find_inherited_value(:default_mask, Schema::NullMask)
        end
      end

      def static_validator
        GraphQL::StaticValidation::Validator.new(schema: self)
      end

      def use(plugin, **kwargs)
        if kwargs.any?
          plugin.use(self, **kwargs)
        else
          plugin.use(self)
        end
        own_plugins << [plugin, kwargs]
=======
      def use(plugin, **options)
        own_plugins << [plugin, options]
>>>>>>> 801e880f
      end

      def plugins
        find_inherited_value(:plugins, EMPTY_ARRAY) + own_plugins
      end

      def to_graphql
        schema_defn = self.new
        schema_defn.raise_definition_error = true
        schema_defn.query = query && query.graphql_definition
        schema_defn.mutation = mutation && mutation.graphql_definition
        schema_defn.subscription = subscription && subscription.graphql_definition
        schema_defn.max_complexity = max_complexity
        schema_defn.error_bubbling = error_bubbling
        schema_defn.max_depth = max_depth
        schema_defn.default_max_page_size = default_max_page_size
        schema_defn.orphan_types = orphan_types.map(&:graphql_definition)
        schema_defn.disable_introspection_entry_points = disable_introspection_entry_points?
        schema_defn.disable_schema_introspection_entry_point = disable_schema_introspection_entry_point?
        schema_defn.disable_type_introspection_entry_point = disable_type_introspection_entry_point?

        prepped_dirs = {}
        directives.each { |k, v| prepped_dirs[k] = v.graphql_definition}
        schema_defn.directives = prepped_dirs
        schema_defn.introspection_namespace = introspection
        schema_defn.resolve_type = method(:resolve_type)
        schema_defn.object_from_id = method(:object_from_id)
        schema_defn.id_from_object = method(:id_from_object)
        schema_defn.type_error = method(:type_error)
        schema_defn.context_class = context_class
        schema_defn.cursor_encoder = cursor_encoder
        schema_defn.tracers.concat(tracers)
        schema_defn.query_analyzers.concat(query_analyzers)

        schema_defn.middleware.concat(all_middleware)
        schema_defn.multiplex_analyzers.concat(multiplex_analyzers)
        schema_defn.query_execution_strategy = query_execution_strategy
        schema_defn.mutation_execution_strategy = mutation_execution_strategy
        schema_defn.subscription_execution_strategy = subscription_execution_strategy
        schema_defn.default_mask = default_mask
        instrumenters.each do |step, insts|
          insts.each do |inst|
            schema_defn.instrumenters[step] << inst
          end
        end

        lazy_methods.each do |lazy_class, value_method|
          schema_defn.lazy_methods.set(lazy_class, value_method)
        end

        rescues.each do |err_class, handler|
          schema_defn.rescue_from(err_class, &handler)
        end

        schema_defn.subscriptions ||= self.subscriptions

        if !schema_defn.interpreter?
          schema_defn.instrumenters[:query] << GraphQL::Schema::Member::Instrumentation
        end
        schema_defn.send(:rebuild_artifacts)

        schema_defn
      end

      # Build a map of `{ name => type }` and return it
      # @return [Hash<String => Class>] A dictionary of type classes by their GraphQL name
      # @see get_type Which is more efficient for finding _one type_ by name, because it doesn't merge hashes.
      def types
        non_introspection_types.merge(introspection_system.types)
      end

      # @param type_name [String]
      # @return [Module, nil] A type, or nil if there's no type called `type_name`
      def get_type(type_name)
        own_types[type_name] ||
          introspection_system.types[type_name] ||
          find_inherited_value(:types, EMPTY_HASH)[type_name]
      end

      # @return [GraphQL::Pagination::Connections] if installed
      attr_accessor :connections

      def new_connections?
        !!connections
      end

      def query(new_query_object = nil)
        if new_query_object
          if @query_object
            raise GraphQL::Error, "Second definition of `query(...)` (#{new_query_object.inspect}) is invalid, already configured with #{@query_object.inspect}"
          else
            @query_object = new_query_object
            add_type_and_traverse(new_query_object, root: true)
            nil
          end
        else
          @query_object || find_inherited_value(:query)
        end
      end

      def mutation(new_mutation_object = nil)
        if new_mutation_object
          if @mutation_object
            raise GraphQL::Error, "Second definition of `mutation(...)` (#{new_mutation_object.inspect}) is invalid, already configured with #{@mutation_object.inspect}"
          else
            @mutation_object = new_mutation_object
            add_type_and_traverse(new_mutation_object, root: true)
            nil
          end
        else
          @mutation_object || find_inherited_value(:mutation)
        end
      end

      def subscription(new_subscription_object = nil)
        if new_subscription_object
          if @subscription_object
            raise GraphQL::Error, "Second definition of `subscription(...)` (#{new_subscription_object.inspect}) is invalid, already configured with #{@subscription_object.inspect}"
          else
            @subscription_object = new_subscription_object
            add_type_and_traverse(new_subscription_object, root: true)
            nil
          end
        else
          @subscription_object || find_inherited_value(:subscription)
        end
      end

      # @see [GraphQL::Schema::Warden] Resticted access to root types
      # @return [GraphQL::ObjectType, nil]
      def root_type_for_operation(operation)
        case operation
        when "query"
          query
        when "mutation"
          mutation
        when "subscription"
          subscription
        else
          raise ArgumentError, "unknown operation type: #{operation}"
        end
      end

      def root_types
        @root_types
      end

      # @param type [Module] The type definition whose possible types you want to see
      # @return [Hash<String, Module>] All possible types, if no `type` is given.
      # @return [Array<Module>] Possible types for `type`, if it's given.
      def possible_types(type = nil, context = GraphQL::Query::NullContext)
        if type
          # TODO duck-typing `.possible_types` would probably be nicer here
          if type.kind.union?
            type.possible_types(context: context)
          else
            own_possible_types[type.graphql_name] ||
              introspection_system.possible_types[type.graphql_name] ||
              (
                superclass.respond_to?(:possible_types) ?
                  superclass.possible_types(type, context) :
                  EMPTY_ARRAY
              )
          end
        else
          find_inherited_value(:possible_types, EMPTY_HASH)
            .merge(own_possible_types)
            .merge(introspection_system.possible_types)
        end
      end

      def union_memberships(type = nil)
        if type
          own_um = own_union_memberships.fetch(type.graphql_name, EMPTY_ARRAY)
          inherited_um = find_inherited_value(:union_memberships, EMPTY_HASH).fetch(type.graphql_name, EMPTY_ARRAY)
          own_um + inherited_um
        else
          joined_um = own_union_memberships.dup
          find_inherited_value(:union_memberhips, EMPTY_HASH).each do |k, v|
            um = joined_um[k] ||= []
            um.concat(v)
          end
          joined_um
        end
      end

      def references_to(to_type = nil, from: nil)
        @own_references_to ||= Hash.new { |h, k| h[k] = [] }
        if to_type
          if !to_type.is_a?(String)
            to_type = to_type.graphql_name
          end

          if from
            @own_references_to[to_type] << from
          else
            own_refs = @own_references_to[to_type]
            inherited_refs = find_inherited_value(:references_to, EMPTY_HASH)[to_type] || EMPTY_ARRAY
            own_refs + inherited_refs
          end
        else
          # `@own_references_to` can be quite large for big schemas,
          # and generally speaking, we won't inherit any values.
          # So optimize the most common case -- don't create a duplicate Hash.
          inherited_value = find_inherited_value(:references_to, EMPTY_HASH)
          if inherited_value.any?
            inherited_value.merge(@own_references_to)
          else
            @own_references_to
          end
        end
      end

      def type_from_ast(ast_node, context: nil)
        type_owner = context ? context.warden : self
        GraphQL::Schema::TypeExpression.build_type(type_owner, ast_node)
      end

      def get_field(type_or_name, field_name)
        parent_type = case type_or_name
        when LateBoundType
          get_type(type_or_name.name)
        when String
          get_type(type_or_name)
        when Module
          type_or_name
        else
          raise ArgumentError, "unexpected field owner for #{field_name.inspect}: #{type_or_name.inspect} (#{type_or_name.class})"
        end

        if parent_type.kind.fields? && (field = parent_type.get_field(field_name))
          field
        elsif parent_type == query && (entry_point_field = introspection_system.entry_point(name: field_name))
          entry_point_field
        elsif (dynamic_field = introspection_system.dynamic_field(name: field_name))
          dynamic_field
        else
          nil
        end
      end

      def get_fields(type)
        type.fields
      end

      def introspection(new_introspection_namespace = nil)
        if new_introspection_namespace
          @introspection = new_introspection_namespace
          # reset this cached value:
          @introspection_system = nil
        else
          @introspection || find_inherited_value(:introspection)
        end
      end

      def introspection_system
        if !@introspection_system
          @introspection_system = Schema::IntrospectionSystem.new(self)
          @introspection_system.resolve_late_bindings
        end
        @introspection_system
      end

      def cursor_encoder(new_encoder = nil)
        if new_encoder
          @cursor_encoder = new_encoder
        end
        @cursor_encoder || find_inherited_value(:cursor_encoder, Base64Encoder)
      end

      def default_max_page_size(new_default_max_page_size = nil)
        if new_default_max_page_size
          @default_max_page_size = new_default_max_page_size
        else
          @default_max_page_size || find_inherited_value(:default_max_page_size)
        end
      end

      def query_execution_strategy(new_query_execution_strategy = nil)
        if new_query_execution_strategy
          @query_execution_strategy = new_query_execution_strategy
        else
          @query_execution_strategy || find_inherited_value(:query_execution_strategy, self.default_execution_strategy)
        end
      end

      def mutation_execution_strategy(new_mutation_execution_strategy = nil)
        if new_mutation_execution_strategy
          @mutation_execution_strategy = new_mutation_execution_strategy
        else
          @mutation_execution_strategy || find_inherited_value(:mutation_execution_strategy, self.default_execution_strategy)
        end
      end

      def subscription_execution_strategy(new_subscription_execution_strategy = nil)
        if new_subscription_execution_strategy
          @subscription_execution_strategy = new_subscription_execution_strategy
        else
          @subscription_execution_strategy || find_inherited_value(:subscription_execution_strategy, self.default_execution_strategy)
        end
      end

      attr_writer :max_complexity

      def max_complexity(max_complexity = nil)
        if max_complexity
          @max_complexity = max_complexity
        elsif defined?(@max_complexity)
          @max_complexity
        else
          find_inherited_value(:max_complexity)
        end
      end

      attr_writer :analysis_engine

      def analysis_engine
        @analysis_engine || find_inherited_value(:analysis_engine, GraphQL::Analysis)
      end

      def using_ast_analysis?
        analysis_engine == GraphQL::Analysis::AST
      end

      def interpreter?
        if defined?(@interpreter)
          @interpreter
        else
          find_inherited_value(:interpreter?, false)
        end
      end

      attr_writer :interpreter

      def error_bubbling(new_error_bubbling = nil)
        if !new_error_bubbling.nil?
          @error_bubbling = new_error_bubbling
        else
          @error_bubbling.nil? ? find_inherited_value(:error_bubbling) : @error_bubbling
        end
      end

      attr_writer :error_bubbling

      attr_writer :max_depth

      def max_depth(new_max_depth = nil)
        if new_max_depth
          @max_depth = new_max_depth
        elsif defined?(@max_depth)
          @max_depth
        else
          find_inherited_value(:max_depth)
        end
      end

      def disable_introspection_entry_points
        @disable_introspection_entry_points = true
        # TODO: this clears the cache made in `def types`. But this is not a great solution.
        @introspection_system = nil
      end

      def disable_schema_introspection_entry_point
        @disable_schema_introspection_entry_point = true
      end

      def disable_type_introspection_entry_point
        @disable_type_introspection_entry_point = true
      end

      def disable_introspection_entry_points?
        if instance_variable_defined?(:@disable_introspection_entry_points)
          @disable_introspection_entry_points
        else
          find_inherited_value(:disable_introspection_entry_points?, false)
        end
      end

      def disable_schema_introspection_entry_point?
        if instance_variable_defined?(:@disable_schema_introspection_entry_point)
          @disable_schema_introspection_entry_point
        else
          find_inherited_value(:disable_schema_introspection_entry_point?, false)
        end
      end

      def disable_type_introspection_entry_point?
        if instance_variable_defined?(:@disable_type_introspection_entry_point)
          @disable_type_introspection_entry_point
        else
          find_inherited_value(:disable_type_introspection_entry_point?, false)
        end
      end

      def orphan_types(*new_orphan_types)
        if new_orphan_types.any?
          new_orphan_types = new_orphan_types.flatten
          add_type_and_traverse(new_orphan_types, root: false)
          @orphan_types = new_orphan_types
          own_orphan_types.concat(new_orphan_types.flatten)
        end

        find_inherited_value(:orphan_types, EMPTY_ARRAY) + own_orphan_types
      end

      def default_execution_strategy
        if superclass <= GraphQL::Schema
          superclass.default_execution_strategy
        else
          @default_execution_strategy ||= GraphQL::Execution::Execute
        end
      end

      def context_class(new_context_class = nil)
        if new_context_class
          @context_class = new_context_class
        else
          @context_class || find_inherited_value(:context_class, GraphQL::Query::Context)
        end
      end

      def rescue_from(*err_classes, &handler_block)
        err_classes.each do |err_class|
          own_rescues[err_class] = handler_block
        end
      end

      # rubocop:disable Lint/DuplicateMethods
      module ResolveTypeWithType
        def resolve_type(type, obj, ctx)
          first_resolved_type = if type.is_a?(Module) && type.respond_to?(:resolve_type)
            type.resolve_type(obj, ctx)
          else
            super
          end

          after_lazy(first_resolved_type) do |resolved_type|
            if resolved_type.nil? || (resolved_type.is_a?(Module) && resolved_type.respond_to?(:kind)) || resolved_type.is_a?(GraphQL::BaseType)
              resolved_type
            else
              raise ".resolve_type should return a type definition, but got #{resolved_type.inspect} (#{resolved_type.class}) from `resolve_type(#{type}, #{obj}, #{ctx})`"
            end
          end
        end
      end

      def resolve_type(type, obj, ctx)
        if type.kind.object?
          type
        else
          raise GraphQL::RequiredImplementationMissingError, "#{self.name}.resolve_type(type, obj, ctx) must be implemented to use Union types or Interface types (tried to resolve: #{type.name})"
        end
      end
      # rubocop:enable Lint/DuplicateMethods

      def inherited(child_class)
        if self == GraphQL::Schema
          child_class.directives(default_directives.values)
        end
        child_class.singleton_class.prepend(ResolveTypeWithType)
        super
      end

      def rescues
        find_inherited_value(:rescues, EMPTY_HASH).merge(own_rescues)
      end

      def object_from_id(node_id, ctx)
        raise GraphQL::RequiredImplementationMissingError, "#{self.name}.object_from_id(node_id, ctx) must be implemented to load by ID (tried to load from id `#{node_id}`)"
      end

      def id_from_object(object, type, ctx)
        raise GraphQL::RequiredImplementationMissingError, "#{self.name}.id_from_object(object, type, ctx) must be implemented to create global ids (tried to create an id for `#{object.inspect}`)"
      end

      def visible?(member, ctx)
        member.type_class.visible?(ctx)
      end

      def accessible?(member, ctx)
        member.type_class.accessible?(ctx)
      end

      # This hook is called when a client tries to access one or more
      # fields that fail the `accessible?` check.
      #
      # By default, an error is added to the response. Override this hook to
      # track metrics or return a different error to the client.
      #
      # @param error [InaccessibleFieldsError] The analysis error for this check
      # @return [AnalysisError, nil] Return an error to skip the query
      def inaccessible_fields(error)
        error
      end

      # This hook is called when an object fails an `authorized?` check.
      # You might report to your bug tracker here, so you can correct
      # the field resolvers not to return unauthorized objects.
      #
      # By default, this hook just replaces the unauthorized object with `nil`.
      #
      # Whatever value is returned from this method will be used instead of the
      # unauthorized object (accessible as `unauthorized_error.object`). If an
      # error is raised, then `nil` will be used.
      #
      # If you want to add an error to the `"errors"` key, raise a {GraphQL::ExecutionError}
      # in this hook.
      #
      # @param unauthorized_error [GraphQL::UnauthorizedError]
      # @return [Object] The returned object will be put in the GraphQL response
      def unauthorized_object(unauthorized_error)
        nil
      end

      # This hook is called when a field fails an `authorized?` check.
      #
      # By default, this hook implements the same behavior as unauthorized_object.
      #
      # Whatever value is returned from this method will be used instead of the
      # unauthorized field . If an error is raised, then `nil` will be used.
      #
      # If you want to add an error to the `"errors"` key, raise a {GraphQL::ExecutionError}
      # in this hook.
      #
      # @param unauthorized_error [GraphQL::UnauthorizedFieldError]
      # @return [Field] The returned field will be put in the GraphQL response
      def unauthorized_field(unauthorized_error)
        unauthorized_object(unauthorized_error)
      end

      def type_error(type_err, ctx)
        DefaultTypeError.call(type_err, ctx)
      end

      # A function to call when {#execute} receives an invalid query string
      #
      # The default is to add the error to `context.errors`
      # @param err [GraphQL::ParseError] The error encountered during parsing
      # @param ctx [GraphQL::Query::Context] The context for the query where the error occurred
      # @return void
      def parse_error(parse_err, ctx)
        ctx.errors.push(parse_err)
      end
      attr_writer :error_handler

      # @return [GraphQL::Execution::Errors, Class<GraphQL::Execution::Errors::NullErrorHandler>]
      def error_handler
        @error_handler ||= GraphQL::Execution::Errors::NullErrorHandler
      end

      def lazy_resolve(lazy_class, value_method)
        lazy_methods.set(lazy_class, value_method)
      end

      def instrument(instrument_step, instrumenter, options = {})
        step = if instrument_step == :field && options[:after_built_ins]
          :field_after_built_ins
        else
          instrument_step
        end

        own_instrumenters[step] << instrumenter
      end

      # Add several directives at once
      # @param new_directives [Class]
      def directives(new_directives = nil)
        if new_directives
          new_directives.each { |d| directive(d) }
        end

        find_inherited_value(:directives, default_directives).merge(own_directives)
      end

      # Attach a single directive to this schema
      # @param new_directive [Class]
      def directive(new_directive)
        add_type_and_traverse(new_directive, root: false)
        own_directives[new_directive.graphql_name] = new_directive
      end

      def default_directives
        {
          "include" => GraphQL::Schema::Directive::Include,
          "skip" => GraphQL::Schema::Directive::Skip,
          "deprecated" => GraphQL::Schema::Directive::Deprecated,
        }
      end

      def tracer(new_tracer)
        own_tracers << new_tracer
      end

      def tracers
        find_inherited_value(:tracers, EMPTY_ARRAY) + own_tracers
      end

      def query_analyzer(new_analyzer)
        if new_analyzer == GraphQL::Authorization::Analyzer
          warn("The Authorization query analyzer is deprecated. Authorizing at query runtime is generally a better idea.")
        end
        own_query_analyzers << new_analyzer
      end

      def query_analyzers
        find_inherited_value(:query_analyzers, EMPTY_ARRAY) + own_query_analyzers
      end

      def middleware(new_middleware = nil)
        if new_middleware
          own_middleware << new_middleware
        else
          # TODO make sure this is cached when running a query
          MiddlewareChain.new(steps: all_middleware, final_step: GraphQL::Execution::Execute::FieldResolveStep)
        end
      end

      def multiplex_analyzer(new_analyzer)
        own_multiplex_analyzers << new_analyzer
      end

      def multiplex_analyzers
        find_inherited_value(:multiplex_analyzers, EMPTY_ARRAY) + own_multiplex_analyzers
      end

      # Execute a query on itself.
      # @see {Query#initialize} for arguments.
      # @return [Hash] query result, ready to be serialized as JSON
      def execute(query_str = nil, **kwargs)
        if query_str
          kwargs[:query] = query_str
        end
        # Some of the query context _should_ be passed to the multiplex, too
        multiplex_context = if (ctx = kwargs[:context])
          {
            backtrace: ctx[:backtrace],
            tracers: ctx[:tracers],
          }
        else
          {}
        end
        # Since we're running one query, don't run a multiplex-level complexity analyzer
        all_results = multiplex([kwargs], max_complexity: nil, context: multiplex_context)
        all_results[0]
      end

      # Execute several queries on itself, concurrently.
      #
      # @example Run several queries at once
      #   context = { ... }
      #   queries = [
      #     { query: params[:query_1], variables: params[:variables_1], context: context },
      #     { query: params[:query_2], variables: params[:variables_2], context: context },
      #   ]
      #   results = MySchema.multiplex(queries)
      #   render json: {
      #     result_1: results[0],
      #     result_2: results[1],
      #   }
      #
      # @see {Query#initialize} for query keyword arguments
      # @see {Execution::Multiplex#run_queries} for multiplex keyword arguments
      # @param queries [Array<Hash>] Keyword arguments for each query
      # @param context [Hash] Multiplex-level context
      # @return [Array<Hash>] One result for each query in the input
      def multiplex(queries, **kwargs)
        schema = if interpreter?
          self
        else
          graphql_definition
        end
        GraphQL::Execution::Multiplex.run_all(schema, queries, **kwargs)
      end

      def instrumenters
        inherited_instrumenters = find_inherited_value(:instrumenters) || Hash.new { |h,k| h[k] = [] }
        inherited_instrumenters.merge(own_instrumenters) do |_step, inherited, own|
          inherited + own
        end
      end

      # Call the given block at the right time, either:
      # - Right away, if `value` is not registered with `lazy_resolve`
      # - After resolving `value`, if it's registered with `lazy_resolve` (eg, `Promise`)
      # @api private
      def after_lazy(value)
        if lazy?(value)
          GraphQL::Execution::Lazy.new do
            result = sync_lazy(value)
            # The returned result might also be lazy, so check it, too
            after_lazy(result) do |final_result|
              yield(final_result) if block_given?
            end
          end
        else
          yield(value) if block_given?
        end
      end

      # Override this method to handle lazy objects in a custom way.
      # @param value [Object] an instance of a class registered with {.lazy_resolve}
      # @param ctx [GraphQL::Query::Context] the context for this query
      # @return [Object] A GraphQL-ready (non-lazy) object
      def sync_lazy(value)
        lazy_method = lazy_method_name(value)
        if lazy_method
          synced_value = value.public_send(lazy_method)
          sync_lazy(synced_value)
        else
          value
        end
      end

      # @return [Symbol, nil] The method name to lazily resolve `obj`, or nil if `obj`'s class wasn't registered wtih {#lazy_resolve}.
      def lazy_method_name(obj)
        lazy_methods.get(obj)
      end

      # @return [Boolean] True if this object should be lazily resolved
      def lazy?(obj)
        !!lazy_method_name(obj)
      end

      private

      def lazy_methods
        if !defined?(@lazy_methods)
          if inherited_map = find_inherited_value(:lazy_methods)
            # this isn't _completely_ inherited :S (Things added after `dup` won't work)
            @lazy_methods = inherited_map.dup
          else
            @lazy_methods = GraphQL::Execution::Lazy::LazyMethodMap.new
            @lazy_methods.set(GraphQL::Execution::Lazy, :value)
          end
        end
        @lazy_methods
      end

      def own_types
        @own_types ||= {}
      end

      def non_introspection_types
        find_inherited_value(:non_introspection_types, EMPTY_HASH).merge(own_types)
      end

      def own_plugins
        @own_plugins ||= []
      end

      def own_rescues
        @own_rescues ||= {}
      end

      def own_orphan_types
        @own_orphan_types ||= []
      end

      def own_possible_types
        @own_possible_types ||= {}
      end

      def own_union_memberships
        @own_union_memberships ||= {}
      end

      def own_directives
        @own_directives ||= {}
      end

      def own_instrumenters
        @own_instrumenters ||= Hash.new { |h,k| h[k] = [] }
      end

      def own_tracers
        @own_tracers ||= []
      end

      def own_query_analyzers
        @defined_query_analyzers ||= []
      end

      def all_middleware
        find_inherited_value(:all_middleware, EMPTY_ARRAY) + own_middleware
      end

      def own_middleware
        @own_middleware ||= []
      end

      def own_multiplex_analyzers
        @own_multiplex_analyzers ||= []
      end

      # @param t [Module, Array<Module>]
      # @return [void]
      def add_type_and_traverse(t, root:)
        if root
          @root_types ||= []
          @root_types << t
        end
        late_types = []
        new_types = Array(t)
        new_types.each { |t| add_type(t, owner: nil, late_types: late_types) }
        missed_late_types = 0
        while (late_type_vals = late_types.shift)
          type_owner, lt = late_type_vals
          if lt.is_a?(String)
            type = Member::BuildType.constantize(lt)
            # Reset the counter, since we might succeed next go-round
            missed_late_types = 0
            update_type_owner(type_owner, type)
            add_type(type, owner: type_owner, late_types: late_types)
          elsif lt.is_a?(LateBoundType)
            if (type = get_type(lt.graphql_name))
              # Reset the counter, since we might succeed next go-round
              missed_late_types = 0
              update_type_owner(type_owner, type)
              add_type(type, owner: type_owner, late_types: late_types)
            else
              missed_late_types += 1
              # Add it back to the list, maybe we'll be able to resolve it later.
              late_types << [type_owner, lt]
              if missed_late_types == late_types.size
                # We've looked at all of them and haven't resolved one.
                raise UnresolvedLateBoundTypeError.new(type: lt)
              else
                # Try the next one
              end
            end
          else
            raise ArgumentError, "Unexpected late type: #{lt.inspect}"
          end
        end
        nil
      end

      def update_type_owner(owner, type)
        case owner
        when Class
          if owner.kind.union?
            # It's a union with possible_types
            # Replace the item by class name
            owner.type_memberships.each { |tm|
              possible_type = tm.object_type
              if possible_type.is_a?(String) && (possible_type == type.name)
                # This is a match of Ruby class names, not graphql names,
                # since strings are used to refer to constants.
                tm.object_type = type
              elsif possible_type.is_a?(LateBoundType) && possible_type.graphql_name == type.graphql_name
                tm.object_type = type
              end
            }
            own_possible_types[owner.graphql_name] = owner.possible_types
          elsif type.kind.interface? && owner.kind.object?
            new_interfaces = owner.interfaces.map do |t|
              if t.is_a?(String) && t == type.graphql_name
                type
              elsif t.is_a?(LateBoundType) && t.graphql_name == type.graphql_name
                type
              else
                t
              end
            end
            owner.implements(*new_interfaces)
          end

        when nil
          # It's a root type
          own_types[type.graphql_name] = type
        when GraphQL::Schema::Field, GraphQL::Schema::Argument
          orig_type = owner.type
          # Apply list/non-null wrapper as needed
          if orig_type.respond_to?(:of_type)
            transforms = []
            while (orig_type.respond_to?(:of_type))
              if orig_type.kind.non_null?
                transforms << :to_non_null_type
              elsif orig_type.kind.list?
                transforms << :to_list_type
              else
                raise "Invariant: :of_type isn't non-null or list"
              end
              orig_type = orig_type.of_type
            end
            transforms.reverse_each { |t| type = type.public_send(t) }
          end
          owner.type = type
        else
          raise "Unexpected update: #{owner.inspect} #{type.inspect}"
        end
      end

      def add_type(type, owner:, late_types:)
        if type.respond_to?(:metadata) && type.metadata.is_a?(Hash)
          type_class = type.metadata[:type_class]
          if type_class.nil?
            raise ArgumentError, "Can't add legacy type: #{type} (#{type.class})"
          else
            type = type_class
          end
        elsif type.is_a?(String) || type.is_a?(GraphQL::Schema::LateBoundType)
          late_types << [owner, type]
          return
        end

        if owner.is_a?(Class) && owner < GraphQL::Schema::Union
          um = own_union_memberships[type.graphql_name] ||= []
          um << owner
        end

        if (prev_type = own_types[type.graphql_name])
          if prev_type != type
            raise ArgumentError, "Conflicting type definitions for `#{type.graphql_name}`: #{prev_type} (#{prev_type.class}), #{type} #{type.class}"
          else
            # This type was already added
          end
        elsif type.is_a?(Class) && type < GraphQL::Schema::Directive
          type.arguments.each do |_name, arg|
            arg_type = arg.type.unwrap
            references_to(arg_type, from: arg)
            add_type(arg_type, owner: arg, late_types: late_types)
          end
        else
          own_types[type.graphql_name] = type
          if type.kind.fields?
            type.fields.each do |_name, field|
              field_type = field.type.unwrap
              references_to(field_type, from: field)
              add_type(field_type, owner: field, late_types: late_types)
              field.arguments.each do |_name, arg|
                arg_type = arg.type.unwrap
                references_to(arg_type, from: arg)
                add_type(arg_type, owner: arg, late_types: late_types)
              end
            end
          end
          if type.kind.input_object?
            type.arguments.each do |_name, arg|
              arg_type = arg.type.unwrap
              references_to(arg_type, from: arg)
              add_type(arg_type, owner: arg, late_types: late_types)
            end
          end
          if type.kind.union?
            own_possible_types[type.graphql_name] = type.possible_types
            type.possible_types.each do |t|
              add_type(t, owner: type, late_types: late_types)
            end
          end
          if type.kind.object?
            own_possible_types[type.graphql_name] = [type]
            type.interfaces.each do |i|
              implementers = own_possible_types[i.graphql_name] ||= []
              implementers << type
              add_type(i, owner: type, late_types: late_types)
            end
          end
        end
      end
    end

    # Call the given block at the right time, either:
    # - Right away, if `value` is not registered with `lazy_resolve`
    # - After resolving `value`, if it's registered with `lazy_resolve` (eg, `Promise`)
    # @api private
    def after_lazy(value)
      if lazy?(value)
        GraphQL::Execution::Lazy.new do
          result = sync_lazy(value)
          # The returned result might also be lazy, so check it, too
          after_lazy(result) do |final_result|
            yield(final_result) if block_given?
          end
        end
      else
        yield(value) if block_given?
      end
    end

    # @see Schema.sync_lazy for a hook to override
    # @api private
    def sync_lazy(value)
      lazy_method = lazy_method_name(value)
      if lazy_method
        synced_value = value.public_send(lazy_method)
        sync_lazy(synced_value)
      else
        value
      end
    end

    protected

    def rescues?
      !!@rescue_middleware
    end

    # Lazily create a middleware and add it to the schema
    # (Don't add it if it's not used)
    def rescue_middleware
      @rescue_middleware ||= GraphQL::Schema::RescueMiddleware.new.tap { |m| middleware.insert(0, m) }
    end

    private

    def rebuild_artifacts
      if @rebuilding_artifacts
        raise CyclicalDefinitionError, "Part of the schema build process re-triggered the schema build process, causing an infinite loop. Avoid using Schema#types, Schema#possible_types, and Schema#get_field during schema build."
      else
        @rebuilding_artifacts = true
        @introspection_system = Schema::IntrospectionSystem.new(self)
        traversal = Traversal.new(self)
        @types = traversal.type_map
        @root_types = [query, mutation, subscription]
        @instrumented_field_map = traversal.instrumented_field_map
        @type_reference_map = traversal.type_reference_map
        @union_memberships = traversal.union_memberships
        @find_cache = {}
        @finder = Finder.new(self)
      end
    ensure
      @rebuilding_artifacts = false
    end

    class CyclicalDefinitionError < GraphQL::Error
    end

    def with_definition_error_check
      if @definition_error
        raise @definition_error
      else
        yield
      end
    end
  end
end<|MERGE_RESOLUTION|>--- conflicted
+++ resolved
@@ -104,13 +104,9 @@
       mutation: ->(schema, t) { schema.mutation = t.respond_to?(:graphql_definition) ? t.graphql_definition : t },
       subscription: ->(schema, t) { schema.subscription = t.respond_to?(:graphql_definition) ? t.graphql_definition : t },
       disable_introspection_entry_points: ->(schema) { schema.disable_introspection_entry_points = true },
-<<<<<<< HEAD
-      directives: ->(schema, directives) { schema.directives = directives.reduce({}) { |m, d| m[d.graphql_name] = d; m } },
-=======
       disable_schema_introspection_entry_point: ->(schema) { schema.disable_schema_introspection_entry_point = true },
       disable_type_introspection_entry_point: ->(schema) { schema.disable_type_introspection_entry_point = true },
-      directives: ->(schema, directives) { schema.directives = directives.reduce({}) { |m, d| m[d.name] = d; m } },
->>>>>>> 801e880f
+      directives: ->(schema, directives) { schema.directives = directives.reduce({}) { |m, d| m[d.graphql_name] = d; m } },
       directive: ->(schema, directive) { schema.directives[directive.graphql_name] = directive },
       instrument: ->(schema, type, instrumenter, after_built_ins: false) {
         if type == :field && after_built_ins
@@ -165,17 +161,23 @@
     # [Boolean] True if this object disables the introspection entry point fields
     attr_accessor :disable_introspection_entry_points
 
-<<<<<<< HEAD
     def disable_introspection_entry_points?
       !!@disable_introspection_entry_points
     end
-=======
+
     # [Boolean] True if this object disables the __schema introspection entry point field
     attr_accessor :disable_schema_introspection_entry_point
 
+    def disable_schema_introspection_entry_point?
+      !!@disable_schema_introspection_entry_point
+    end
+
     # [Boolean] True if this object disables the __type introspection entry point field
     attr_accessor :disable_type_introspection_entry_point
->>>>>>> 801e880f
+
+    def disable_type_introspection_entry_point?
+      !!@disable_type_introspection_entry_point
+    end
 
     class << self
       attr_writer :default_execution_strategy
@@ -790,7 +792,6 @@
         :metadata, :redefine,
         :id_from_object_proc, :object_from_id_proc,
         :id_from_object=, :object_from_id=,
-<<<<<<< HEAD
         :remove_handler
 
       # @return [GraphQL::Subscriptions]
@@ -834,25 +835,11 @@
         end
         @find_cache[path] ||= @finder.find(path)
       end
-=======
-        :remove_handler,
-        # Members
-        :types, :get_fields, :find,
-        :root_type_for_operation,
-        :subscriptions,
-        :union_memberships,
-        :get_field, :root_types, :references_to, :type_from_ast,
-        :possible_types,
-        :disable_introspection_entry_points=,
-        :disable_schema_introspection_entry_point=,
-        :disable_type_introspection_entry_point=
->>>>>>> 801e880f
 
       def graphql_definition
         @graphql_definition ||= to_graphql
       end
 
-<<<<<<< HEAD
       def default_filter
         GraphQL::Filter.new(except: default_mask)
       end
@@ -876,10 +863,6 @@
           plugin.use(self)
         end
         own_plugins << [plugin, kwargs]
-=======
-      def use(plugin, **options)
-        own_plugins << [plugin, options]
->>>>>>> 801e880f
       end
 
       def plugins
@@ -1244,10 +1227,14 @@
 
       def disable_schema_introspection_entry_point
         @disable_schema_introspection_entry_point = true
+        # TODO: this clears the cache made in `def types`. But this is not a great solution.
+        @introspection_system = nil
       end
 
       def disable_type_introspection_entry_point
         @disable_type_introspection_entry_point = true
+        # TODO: this clears the cache made in `def types`. But this is not a great solution.
+        @introspection_system = nil
       end
 
       def disable_introspection_entry_points?
