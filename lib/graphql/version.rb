--- conflicted
+++ resolved
@@ -1,8 +1,4 @@
 # frozen_string_literal: true
 module GraphQL
-<<<<<<< HEAD
-  VERSION = "1.13.2"
-=======
   VERSION = "1.13.7"
->>>>>>> 1f91e6fe
 end