--- conflicted
+++ resolved
@@ -14,14 +14,8 @@
     class ValidationContext
       extend Forwardable
 
-<<<<<<< HEAD
-      attr_reader :query, :schema,
-        :document, :errors, :visitor,
-        :warden, :on_dependency_resolve_handlers, :each_irep_node_handlers
-=======
       attr_reader :query, :errors, :visitor,
         :on_dependency_resolve_handlers
->>>>>>> cbcac61b
 
       def_delegators :@query, :schema, :document, :fragments, :operations, :warden
 
@@ -29,12 +23,6 @@
         @query = query
         @literal_validator = LiteralValidator.new(context: query.context)
         @errors = []
-<<<<<<< HEAD
-        # TODO it will take some finegalling but I think all this state could
-        # be moved to `Visitor`
-        @each_irep_node_handlers = []
-=======
->>>>>>> cbcac61b
         @on_dependency_resolve_handlers = []
         @visitor = visitor_class.new(document, self)
       end
@@ -47,13 +35,6 @@
         @on_dependency_resolve_handlers << handler
       end
 
-<<<<<<< HEAD
-      def each_irep_node(&handler)
-        @each_irep_node_handlers << handler
-      end
-
-=======
->>>>>>> cbcac61b
       def valid_literal?(ast_value, type)
         @literal_validator.validate(ast_value, type)
       end
