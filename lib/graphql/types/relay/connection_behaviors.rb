# frozen_string_literal: true

module GraphQL
  module Types
    module Relay
      module ConnectionBehaviors
        extend Forwardable
        def_delegators :@object, :cursor_from_node, :parent

        def self.included(child_class)
          child_class.extend(ClassMethods)
          child_class.has_nodes_field(true)
          child_class.node_nullable(true)
          child_class.edges_nullable(true)
          child_class.edge_nullable(true)
          child_class.module_eval {
            self.edge_type = nil
            self.node_type = nil
            self.edge_class = nil
          }
          add_page_info_field(child_class)
        end

        module ClassMethods
          def inherited(child_class)
            super
            child_class.has_nodes_field(has_nodes_field)
            child_class.node_nullable(node_nullable)
            child_class.edges_nullable(edges_nullable)
            child_class.edge_nullable(edge_nullable)
            child_class.edge_type = nil
            child_class.node_type = nil
            child_class.edge_class = nil
          end

          def default_relay?
            true
          end

          # @return [Class]
          attr_reader :node_type

          # @return [Class]
          attr_reader :edge_class

          # Configure this connection to return `edges` and `nodes` based on `edge_type_class`.
          #
          # This method will use the inputs to create:
          # - `edges` field
          # - `nodes` field
          # - description
          #
          # It's called when you subclass this base connection, trying to use the
          # class name to set defaults. You can call it again in the class definition
          # to override the default (or provide a value, if the default lookup failed).
          # @param field_options [Hash] Any extra keyword arguments to pass to the `field :edges, ...` and `field :nodes, ...` configurations
          def edge_type(edge_type_class, edge_class: GraphQL::Pagination::Connection::Edge, node_type: edge_type_class.node_type, nodes_field: self.has_nodes_field, node_nullable: self.node_nullable, edges_nullable: self.edges_nullable, edge_nullable: self.edge_nullable, field_options: nil)
            # Set this connection's graphql name
            node_type_name = node_type.graphql_name

            @node_type = node_type
            @edge_type = edge_type_class
            @edge_class = edge_class

            base_field_options = {
              name: :edges,
              type: [edge_type_class, null: edge_nullable],
              null: edges_nullable,
              description: "A list of edges.",
              scope: false, # Assume that the connection was already scoped.
              connection: false,
              # Assume that the connection was scoped before this step:
              scope: false,
            }

            if field_options
              base_field_options.merge!(field_options)
            end

            field(**base_field_options)

            define_nodes_field(node_nullable, field_options: field_options) if nodes_field

            description("The connection type for #{node_type_name}.")
          end

          # Filter this list according to the way its node type would scope them
          def scope_items(items, context)
            node_type.scope_items(items, context)
          end

          # Add the shortcut `nodes` field to this connection and its subclasses
          def nodes_field(node_nullable: self.node_nullable, field_options: nil)
            define_nodes_field(node_nullable, field_options: field_options)
          end

          def authorized?(obj, ctx)
            true # Let nodes be filtered out
          end

          def visible?(ctx)
            # if this is an abstract base class, there may be no `node_type`
            node_type ? node_type.visible?(ctx) : super
          end

          # Set the default `node_nullable` for this class and its child classes. (Defaults to `true`.)
          # Use `node_nullable(false)` in your base class to make non-null `node` and `nodes` fields.
          def node_nullable(new_value = nil)
            if new_value.nil?
              defined?(@node_nullable) ? @node_nullable : superclass.node_nullable
            else
              @node_nullable = new_value
            end
          end

          # Set the default `edges_nullable` for this class and its child classes. (Defaults to `true`.)
          # Use `edges_nullable(false)` in your base class to make non-null `edges` fields.
          def edges_nullable(new_value = nil)
            if new_value.nil?
              defined?(@edges_nullable) ? @edges_nullable : superclass.edges_nullable
            else
              @edges_nullable = new_value
            end
          end

          # Set the default `edge_nullable` for this class and its child classes. (Defaults to `true`.)
          # Use `edge_nullable(false)` in your base class to make non-null `edge` fields.
          def edge_nullable(new_value = nil)
            if new_value.nil?
              defined?(@edge_nullable) ? @edge_nullable : superclass.edge_nullable
            else
              @edge_nullable = new_value
            end
          end

          # Set the default `nodes_field` for this class and its child classes. (Defaults to `true`.)
          # Use `nodes_field(false)` in your base class to prevent adding of a nodes field.
          def has_nodes_field(new_value = nil)
            if new_value.nil?
              defined?(@nodes_field) ? @nodes_field : superclass.has_nodes_field
            else
              @nodes_field = new_value
            end
          end

          protected

          attr_writer :edge_type, :node_type,  :edge_class

          private

          def define_nodes_field(nullable, field_options: nil)
            base_field_options = {
              name: :nodes,
              type: [@node_type, null: nullable],
              null: nullable,
              description: "A list of nodes.",
              connection: false,
<<<<<<< HEAD
              scope: false, # assume that the connection already scoped this set of nodes
=======
              # Assume that the connection was scoped before this step:
              scope: false,
>>>>>>> af68109a
            }
            if field_options
              base_field_options.merge!(field_options)
            end
            field(**base_field_options)
          end
        end

        class << self
          def add_page_info_field(obj_type)
            obj_type.field :page_info, GraphQL::Types::Relay::PageInfo, null: false, description: "Information to aid in pagination."
          end
        end

        def edges
          context.namespace(:interpreter)[:was_scoped] = true
          @object.edges
        end

        def nodes
          context.namespace(:interpreter)[:was_scoped] = true
          @object.nodes
        end
      end
    end
  end
end<|MERGE_RESOLUTION|>--- conflicted
+++ resolved
@@ -156,12 +156,8 @@
               null: nullable,
               description: "A list of nodes.",
               connection: false,
-<<<<<<< HEAD
-              scope: false, # assume that the connection already scoped this set of nodes
-=======
               # Assume that the connection was scoped before this step:
               scope: false,
->>>>>>> af68109a
             }
             if field_options
               base_field_options.merge!(field_options)
@@ -177,12 +173,16 @@
         end
 
         def edges
-          context.namespace(:interpreter)[:was_scoped] = true
+          current_runtime_state = Thread.current[:__graphql_runtime_info]
+          query_runtime_state = current_runtime_state[context.query]
+          query_runtime_state.was_scoped = true
           @object.edges
         end
 
         def nodes
-          context.namespace(:interpreter)[:was_scoped] = true
+          current_runtime_state = Thread.current[:__graphql_runtime_info]
+          query_runtime_state = current_runtime_state[context.query]
+          query_runtime_state.was_scoped = true
           @object.nodes
         end
       end
