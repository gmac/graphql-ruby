--- conflicted
+++ resolved
@@ -673,21 +673,9 @@
           end
         end
       end
-<<<<<<< HEAD
-    }
-
-    context = { names: ["Query", "Post"], only_filter: only_filter }
-    only_schema = Class.new(schema) do
-      def self.visible?(member, ctx)
-        ctx[:only_filter].call(member, ctx)
-      end
-    end
-    assert_equal expected, only_schema.to_definition(context: context)
-=======
     end
     context = { names: ["Query", "Post"] }
     assert_equal expected, custom_filter_schema.to_definition(context: context)
->>>>>>> 71bc8745
   end
 
 
@@ -783,18 +771,6 @@
 }
 SCHEMA
 
-<<<<<<< HEAD
-    except_filter = ->(member, ctx) {
-      ctx[:names].include?(member.graphql_name) || (member.respond_to?(:deprecation_reason) && member.deprecation_reason)
-    }
-    except_schema = Class.new(schema) do
-      def self.visible?(member, ctx)
-        !ctx[:except].call(member, ctx)
-      end
-    end
-    context = { names: ["Varied", "Image", "Sub"], except: except_filter }
-    assert_equal expected, except_schema.to_definition(context: context)
-=======
     custom_filter_schema = Class.new(schema) do
       def self.visible?(member, ctx)
         !(ctx[:names].include?(member.graphql_name) || (member.respond_to?(:deprecation_reason) && member.deprecation_reason))
@@ -803,7 +779,6 @@
 
     context = { names: ["Varied", "Image", "Sub"] }
     assert_equal expected, custom_filter_schema.to_definition(context: context)
->>>>>>> 71bc8745
   end
 
   describe "#print_type" do
