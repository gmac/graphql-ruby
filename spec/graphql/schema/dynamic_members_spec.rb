# frozen_string_literal: true
require "spec_helper"

describe "Dynamic types, fields, arguments, and enum values" do
  class MultifieldSchema < GraphQL::Schema
    module AppliesToFutureSchema
      def initialize(*args, future_schema: nil, **kwargs, &block)
        @future_schema = future_schema
        super(*args, **kwargs, &block)
      end

      def visible?(context)
        if context[:visible_calls]
          context[:visible_calls][self] << caller
        end
        super && (@future_schema.nil? || (@future_schema == !!context[:future_schema]))
      end

      attr_accessor :future_schema

      class MethodInspection
        def initialize(method)
          @method = method
        end

        def path
          "#{@method.owner}#{@method.receiver.is_a?(Class) ? "." : "#"}#{@method.name} @ #{@method.source_location.inspect}"
        end
      end

      # Make sure these methods are only called once at runtime:
      [:fields, :get_field, :arguments, :get_argument, :enum_values, :interfaces, :possible_types].each do |dynamic_members_method_name|
        if RUBY_VERSION > "3"
          define_method(dynamic_members_method_name) do |*args, **kwargs, &block|
            context = args.last
            if context && (context.is_a?(Hash) || context.is_a?(GraphQL::Query::Context)) && context[:visible_calls]
              method_obj = self.method(dynamic_members_method_name)
              context[:visible_calls][MethodInspection.new(method_obj)] << caller
            end
            super(*args, **kwargs, &block)
          end
        else
          define_method(dynamic_members_method_name) do |*args, &block|
            context = args.last
            if context && (context.is_a?(Hash) || context.is_a?(GraphQL::Query::Context)) && context[:visible_calls]
              method_obj = self.method(dynamic_members_method_name)
              context[:visible_calls][MethodInspection.new(method_obj)] << caller
            end
            super(*args, &block)
          end
        end
      end
    end

    class BaseArgument < GraphQL::Schema::Argument
      include AppliesToFutureSchema
    end

    class BaseField < GraphQL::Schema::Field
      include AppliesToFutureSchema
      argument_class BaseArgument
    end

    class BaseObject < GraphQL::Schema::Object
      field_class BaseField
      extend AppliesToFutureSchema
    end

    module BaseInterface
      include GraphQL::Schema::Interface
      class TypeMembership < GraphQL::Schema::TypeMembership
        include AppliesToFutureSchema
      end

      field_class BaseField
      type_membership_class TypeMembership
      definition_methods do
        include AppliesToFutureSchema
      end
    end

    class BaseUnion < GraphQL::Schema::Union
      extend AppliesToFutureSchema
      type_membership_class BaseInterface::TypeMembership
    end

    class BaseScalar < GraphQL::Schema::Scalar
      extend AppliesToFutureSchema
    end

    class BaseInputObject < GraphQL::Schema::InputObject
      extend AppliesToFutureSchema
      argument_class BaseArgument
    end

    class BaseEnumValue < GraphQL::Schema::EnumValue
      include AppliesToFutureSchema
    end

    class BaseEnum < GraphQL::Schema::Enum
      enum_value_class BaseEnumValue
    end

    module Node
      include BaseInterface

      field :id, Int, null: false, future_schema: true, deprecation_reason: "Use databaseId instead"
      field :id, Int, null: false, future_schema: false

      field :database_id, Int, null: false, future_schema: true
      field :uuid, ID, null: false, future_schema: true
    end

    class MoneyScalar < BaseScalar
      graphql_name "Money"

      self.future_schema = false
    end

    class LegacyMoney < MoneyScalar
      graphql_name "LegacyMoney"
    end

    module HasCurrency
      include BaseInterface
      field :currency, String, null: false
      self.future_schema = true
    end

    class Money < BaseObject
      implements HasCurrency
      field :amount, Integer, null: false
      field :currency, String, null: false, description: "The denomination of this amount of money"

      self.future_schema = true
    end

    class LegacyScream < BaseScalar
      graphql_name "Scream"
      description "An all-uppercase saying"
      def self.coerce_input(value, ctx)
        if value.upcase != value
          raise GraphQL::CoercionError, "scream must be SCREAMING"
        end
        value
      end

      self.future_schema = false
    end

    class Scream < BaseScalar
      description "A saying ending with at least four exclamation points"
      def self.coerce_input(value, ctx)
        if !value.end_with?("!!!!")
          raise GraphQL::CoercionError, "scream must be screaming!!!!"
        end
        value
      end

      self.future_schema = true
    end

    class LegacyThing < BaseObject
      implements Node
      field :price, LegacyMoney
    end

    class Thing < LegacyThing
      # TODO can I get rid of `future_schema: ...` here in a way that
      # still only requires one call to `visible?` at runtime?
      field :price, Money, future_schema: true
      field :price, MoneyScalar, method: :legacy_price, future_schema: false
    end

    class Language < BaseEnum
      value "RUBY"
      value "PERL6", deprecation_reason: "Use RAKU instead", future_schema: true
      value "PERL6", future_schema: false
      value "RAKU", future_schema: true
      value "COFFEE_SCRIPT", future_schema: false
    end

    module HasCapital
      include BaseInterface
      field :capital_name, String, null: false
    end

    module HasLanguages
      include BaseInterface
      field :languages, [String], null: false
    end

    class Country < BaseObject
      implements HasCurrency
      implements HasCapital, future_schema: true
      implements HasLanguages, future_schema: true
      implements HasLanguages, future_schema: false
    end

    class Locale < BaseUnion
      possible_types Country, future_schema: true
    end

    class Place < BaseObject
      implements Node
      self.future_schema = true
      field :future_place_field, String
    end

    class LegacyPlace < BaseObject
      implements Node
      graphql_name "Place"
      self.future_schema = false
      field :legacy_place_field, String
    end

    class Region < BaseUnion
      self.future_schema = true
      possible_types Country, Place, LegacyPlace
    end

    class LegacyBot < BaseObject
      description "Legacy bot"
      graphql_name "Bot"
      field :handle, String, null: false
      field :verified, Boolean, null: false
      self.future_schema = false
    end

    class AbstractNamedThing < BaseObject
      field :name, String, null: false
    end

    class Bot < AbstractNamedThing
      description "Future bot"
      field :name, String, null: false
      field :is_verified, Boolean, null: false
      self.future_schema = true
    end

    class Actor < BaseUnion
      possible_types Bot, LegacyBot


      def self.resolve_type(obj, ctx)
        if ctx[:future_schema]
          Bot
        else
          LegacyBot
        end
      end
    end

    class BaseResolver < GraphQL::Schema::Resolver
      argument_class BaseArgument
    end

    class Add < BaseResolver
      argument :left, Float, future_schema: true
      argument :left, Int, future_schema: false
      argument :right, Float, future_schema: true
      argument :right, Int, future_schema: false

      type String, null: false

      def resolve(left:, right:)
        "#{left + right}"
      end
    end

    class ThingIdInput < BaseInputObject
      argument :id, ID, future_schema: true, loads: Thing, as: :thing
      argument :id, Int, future_schema: false, loads: Thing, as: :thing
    end

    class Query < BaseObject
      field :node, Node do
        argument :id, ID
      end

      field :f1, String, future_schema: true
      field :f1, Int, future_schema: false

      def f1
        if context[:future_schema]
          "abcdef"
        else
          123
        end
      end

      field :thing, Thing do
        argument :input, ThingIdInput
      end

      def thing(input:)
        input[:thing]
      end

      field :legacy_thing, LegacyThing, null: false do
        argument :id, ID
      end

      def legacy_thing(id:)
        { id: id, database_id: id, uuid: "thing-#{id}", price: "⚛︎#{id}00" }
      end

      field :favorite_language, Language, null: false do
        argument :lang, Language, required: false
      end

      def favorite_language(lang: nil)
        lang || context[:favorite_language] || "RUBY"
      end

      field :add, resolver: Add

      field :actor, Actor
      def actor
        { handle: "bot1", verified: false, name: "bot2", is_verified: true }
      end

      field :yell, String, null: false do
        # TODO: can I get rid of the requirement for `future_schema: true` here since `Scream.future_schema` is true?
        argument :scream, Scream, future_schema: true
        argument :scream, LegacyScream, future_schema: false
      end

      def yell(scream:)
        scream
      end

      # just to attach these to the schema:
      field :example_locale, Locale
      field :example_region, Region
    end

    class BaseMutation < GraphQL::Schema::RelayClassicMutation
      argument_class BaseArgument
      input_object_class BaseInputObject
      field_class BaseField
    end

    class UpdateThing < BaseMutation
      argument :thing_id, ID, future_schema: true
      argument :thing_id, Int, future_schema: false
      argument :price, Int

      field :thing, Thing, null: false, future_schema: true, method: :custom_thing
      field :thing, LegacyThing, null: false, hash_key: :legacy_thing, future_schema: false

      def resolve(thing_id:, price:)
        thing = { id: thing_id, uuid: thing_id, legacy_price: "£#{price}", future_price: { amount: price, currency: "£"} }
        thing[:price] = thing[:future_price]

        legacy_thing = thing.merge(price: thing[:legacy_price])

        {
          custom_thing: thing,
          legacy_thing: legacy_thing,
        }
      end
    end

    class Mutation < BaseObject
      field :update_thing, mutation: UpdateThing
    end

    query(Query)
    mutation(Mutation)
<<<<<<< HEAD
    orphan_types(Place, LegacyPlace, Country)
=======
    orphan_types(Place, LegacyPlace, Locale, Region, Country)

    def self.object_from_id(id, ctx)
      { id: id, database_id: id, uuid: "thing-#{id}", legacy_price: "⚛︎#{id}00", price: { amount: id.to_i * 100, currency: "⚛︎" }}
    end

    def self.resolve_type(type, obj, ctx)
      Thing
    end
>>>>>>> 1f5120b2
  end

  def check_for_multiple_visible_calls(context)
    if [1] != context[:visible_calls].values.map(&:size).uniq
      ok_visible_calls = []
      not_ok_visible_calls = {}
      context[:visible_calls].each do |object, calls|
        if calls.size == 1
          ok_visible_calls << object.path
        else
          not_ok_visible_calls[object] = calls
        end
      end

      bad_calls_text = "".dup
      not_ok_visible_calls.each do |object, calls|
        bad_calls_text << "- #{object.path}[#{object.object_id}] -> #{calls.size}\n"
        calls_count = Hash.new(0)
        calls.each do |call|
          calls_count[call] += 1
        end
        calls_count.each do |call, count|
          bad_calls_text << "  #{count}x:\n"
          call.each do |line|
            bad_calls_text << "    #{line}\n"
          end
          bad_calls_text << "\n"
        end
        bad_calls_text << "\n\n"
      end

      raise <<-ERR
Should be only one visible call per schema member:

#{bad_calls_text}

OK: #{ok_visible_calls}
ERR
    end
  end

  VISIBLE_CALLS = Hash.new { |h, k| h[k] = [] }

  def exec_query(*args, **kwargs)
    context = kwargs[:context] ||= {}
    context[:visible_calls] = VISIBLE_CALLS.dup
    res = MultifieldSchema.execute(*args, **kwargs)
    check_for_multiple_visible_calls(res.context)
    res
  end

  def exec_future_query(*args, **kwargs)
    context = kwargs[:context] ||= {}
    context[:future_schema] = true
    exec_query(*args, **kwargs)
  end

  def future_schema_sdl
    ctx = { future_schema: true, visible_calls: VISIBLE_CALLS.dup }
    sdl = MultifieldSchema.to_definition(context: ctx)
    check_for_multiple_visible_calls(ctx)
    sdl
  end

  def legacy_schema_sdl
    ctx = { visible_calls: VISIBLE_CALLS.dup }
    sdl = MultifieldSchema.to_definition(context: ctx)
    check_for_multiple_visible_calls(ctx)
    sdl
  end

  it "returns different fields according context for Ruby methods, runtime, introspection, and to_definition" do
    # Accessing in Ruby
    assert_equal GraphQL::Types::Int, MultifieldSchema::Query.get_field("f1", { future_schema: nil }).type
    assert_equal GraphQL::Types::Int, MultifieldSchema::Query.get_field("f1", { future_schema: false }).type
    assert_equal GraphQL::Types::String, MultifieldSchema::Query.get_field("f1", { future_schema: true }).type
    assert_equal GraphQL::Types::Int, MultifieldSchema.get_field("Query", "f1", { future_schema: false }).type
    assert_equal GraphQL::Types::String, MultifieldSchema.get_field("Query", "f1", { future_schema: true }).type
    err = assert_raises GraphQL::Schema::DuplicateNamesError do
      MultifieldSchema::Query.get_field("f1")
    end
    assert_equal "Query.f1", err.duplicated_name

    expected_message = "Found two visible definitions for `Query.f1`: #<MultifieldSchema::BaseField Query.f1: String>, #<MultifieldSchema::BaseField Query.f1: Int>"
    assert_equal expected_message, err.message

    # GraphQL usage
    query_str = "{ f1 }"
    assert_equal 123, exec_query(query_str)["data"]["f1"]
    assert_equal "abcdef", exec_future_query(query_str)["data"]["f1"]

    # GraphQL Introspection
    introspection_query_str = '{ __type(name: "Query") { fields { name type { name } } } }'
    assert_equal "Int", exec_query(introspection_query_str)["data"]["__type"]["fields"].find { |f| f["name"] == "f1" }["type"]["name"]
    assert_equal "String", exec_future_query(introspection_query_str)["data"]["__type"]["fields"].find { |f| f["name"] == "f1" }["type"]["name"]

    # Schema dump
    assert_includes legacy_schema_sdl, <<-GRAPHQL
type Query {
  actor: Actor
  add(left: Int!, right: Int!): String!
  f1: Int
  favoriteLanguage(lang: Language): Language!
  legacyThing(id: ID!): LegacyThing!
  node(id: ID!): Node
  thing(input: ThingIdInput!): Thing
  yell(scream: Scream!): String!
}
GRAPHQL

    assert_includes future_schema_sdl, <<-GRAPHQL
type Query {
  actor: Actor
  add(left: Float!, right: Float!): String!
  exampleLocale: Locale
  exampleRegion: Region
  f1: String
  favoriteLanguage(lang: Language): Language!
  legacyThing(id: ID!): LegacyThing!
  node(id: ID!): Node
  thing(input: ThingIdInput!): Thing
  yell(scream: Scream!): String!
}
GRAPHQL
  end

  it "serves interface fields according to the per-query version" do
    # Schema dump
    assert_includes legacy_schema_sdl, <<-GRAPHQL
interface Node {
  id: Int!
}
GRAPHQL

    assert_includes future_schema_sdl, <<-GRAPHQL
interface Node {
  databaseId: Int!
  id: Int! @deprecated(reason: "Use databaseId instead")
  uuid: ID!
}
GRAPHQL

    query_str = "{ thing(input: { id: 15 }) { databaseId id uuid } }"
    assert_equal ["Field 'databaseId' doesn't exist on type 'Thing'", "Field 'uuid' doesn't exist on type 'Thing'"], exec_query(query_str)["errors"].map { |e| e["message"] }
    res = exec_future_query(query_str)
    assert_equal({ "thing" => { "databaseId" => 15, "id" => 15, "uuid" => "thing-15"} }, res["data"])
  end

  it "supports multiple implementations of the same interface" do
    query_str = '{ __type(name: "Country") { interfaces { name } } }'
    assert_equal ["HasLanguages"], exec_query(query_str)["data"]["__type"]["interfaces"].map { |i| i["name"] }
    assert_equal ["HasCapital", "HasCurrency", "HasLanguages"], exec_future_query(query_str)["data"]["__type"]["interfaces"].map { |i| i["name"] }
  end

  it "overrides fields from interfaces instead of multi-defining them" do
    f = MultifieldSchema::Money.get_field("currency")
    assert_equal MultifieldSchema::Money, f.owner
    assert_equal "The denomination of this amount of money", f.description
  end

  it "supports different versions of field arguments" do
    res = exec_future_query("{ thing(input: { id: \"15\" }) { id } }")
    assert_equal 15, res["data"]["thing"]["id"]
    # On legacy, `"15"` is parsed as an int, which makes it null:
    res = exec_query("{ thing(input: { id: \"15\" }) { id } }")
    assert_equal ["Argument 'id' on InputObject 'ThingIdInput' has an invalid value (\"15\"). Expected type 'Int!'."], res["errors"].map { |e| e["message"] }

    introspection_query = "{ __type(name: \"ThingIdInput\") { inputFields { name type { name ofType { name } } } } }"
    introspection_res = exec_query(introspection_query)
    assert_equal "Int", introspection_res["data"]["__type"]["inputFields"].find { |f| f["name"] == "id" }["type"]["ofType"]["name"]

    introspection_res = exec_future_query(introspection_query)
    assert_equal "ID", introspection_res["data"]["__type"]["inputFields"].find { |f| f["name"] == "id" }["type"]["ofType"]["name"]
  end

  it "hides fields from hidden interfaces" do
    # in this case, the whole interface is hidden
    assert MultifieldSchema::HasCurrency.visible?({ future_schema: true })
    refute MultifieldSchema::HasCurrency.visible?({ future_schema: false })

    refute MultifieldSchema::Country.fields({ future_schema: false }).key?("currency")
    assert MultifieldSchema::Country.fields({ future_schema: true }).key?("currency")
    assert_nil MultifieldSchema::Country.get_field("currency", { future_schema: false })
    refute_nil MultifieldSchema::Country.get_field("currency", { future_schema: true })

    refute_includes MultifieldSchema::Country.interfaces({ future_schema: false }), MultifieldSchema::HasCurrency
    assert_includes MultifieldSchema::Country.interfaces({ future_schema: true }), MultifieldSchema::HasCurrency
    assert_includes MultifieldSchema::Country.interfaces, MultifieldSchema::HasCurrency
  end

  it "hides hidden interface implementations" do
    # in this case, the interface is always visible:
    assert MultifieldSchema::HasCapital.visible?({ future_schema: true })
    assert MultifieldSchema::HasCapital.visible?({ future_schema: false })

    # but the field is sometimes hidden:
    refute_includes MultifieldSchema::Country.fields({ future_schema: false }), "capitalName"
    assert_includes MultifieldSchema::Country.fields({ future_schema: true }), "capitalName"

    assert_nil MultifieldSchema::Country.get_field("capitalName", { future_schema: false })
    refute_nil MultifieldSchema::Country.get_field("capitalName", { future_schema: true })

    # and the interface relationship is sometimes hidden:
    refute_includes MultifieldSchema::Country.interfaces({ future_schema: false }), MultifieldSchema::HasCapital
    refute_includes MultifieldSchema.possible_types(MultifieldSchema::HasCapital, { future_schema: false }), MultifieldSchema::Country
    assert_includes MultifieldSchema::Country.interfaces({ future_schema: true }), MultifieldSchema::HasCapital
    assert_includes MultifieldSchema.possible_types(MultifieldSchema::HasCapital, { future_schema: true }), MultifieldSchema::Country
    assert_includes MultifieldSchema::Country.interfaces, MultifieldSchema::HasCapital
    assert_includes MultifieldSchema.possible_types(MultifieldSchema::HasCapital), MultifieldSchema::Country
  end

  it "hides hidden union memberships" do
    # in this case, the union is always visible:
    assert MultifieldSchema::Locale.visible?({ future_schema: true })
    assert MultifieldSchema::Locale.visible?({ future_schema: false })

    # and the possible types relationship is sometimes hidden:
    refute_includes MultifieldSchema.possible_types(MultifieldSchema::Locale, { future_schema: false }), MultifieldSchema::Country
    assert_includes MultifieldSchema.possible_types(MultifieldSchema::Locale, { future_schema: true }), MultifieldSchema::Country
    assert_includes MultifieldSchema.possible_types(MultifieldSchema::Locale), MultifieldSchema::Country
  end

  it "hides hidden unions" do
    # in this case, the union is only sometimes visible:
    assert MultifieldSchema::Region.visible?({ future_schema: true })
    refute MultifieldSchema::Region.visible?({ future_schema: false })

    # and the possible types relationship is sometimes hidden:
    assert_equal [], MultifieldSchema.possible_types(MultifieldSchema::Region, { future_schema: false })
    assert_equal [MultifieldSchema::Country, MultifieldSchema::Place], MultifieldSchema.possible_types(MultifieldSchema::Region, { future_schema: true })
    assert_equal [MultifieldSchema::Country, MultifieldSchema::Place, MultifieldSchema::LegacyPlace], MultifieldSchema.possible_types(MultifieldSchema::Region)
  end

  it "supports different versions of input object arguments" do
    res = exec_query("mutation { updateThing(input: { thingId: 12, price: 100 }) { thing { price id } } }")
    assert_equal "£100", res["data"]["updateThing"]["thing"]["price"]
    assert_equal 12, res["data"]["updateThing"]["thing"]["id"]

    res = exec_future_query("mutation { updateThing(input: { thingId: \"11\", price: 120 }) { thing { uuid price { amount } } } }")
    assert_equal "11", res["data"]["updateThing"]["thing"]["uuid"]
    assert_equal 120, res["data"]["updateThing"]["thing"]["price"]["amount"]

    introspection_query_str = "{ __type(name: \"UpdateThingInput\") { inputFields { name type { name ofType { name } } } } }"
    res = exec_query(introspection_query_str)
    assert_equal "Int", res["data"]["__type"]["inputFields"].find { |f| f["name"] == "thingId" }["type"]["ofType"]["name"]
    res = exec_future_query(introspection_query_str)
    assert_equal "ID", res["data"]["__type"]["inputFields"].find { |f| f["name"] == "thingId" }["type"]["ofType"]["name"]

    introspection_query_str = "{ __type(name: \"UpdateThingPayload\") { fields { name type { name ofType { name } } } } }"
    res = exec_query(introspection_query_str)
    assert_equal "LegacyThing", res["data"]["__type"]["fields"].find { |f| f["name"] == "thing" }["type"]["ofType"]["name"]
    res = exec_future_query(introspection_query_str)
    assert_equal "Thing", res["data"]["__type"]["fields"].find { |f| f["name"] == "thing" }["type"]["ofType"]["name"]

    update_thing_payload_sdl = <<-GRAPHQL
type UpdateThingPayload {
  """
  A unique identifier for the client performing the mutation.
  """
  clientMutationId: String
  thing: %{typename}!
}
GRAPHQL

    assert_includes legacy_schema_sdl, update_thing_payload_sdl % { typename: "LegacyThing"}
    assert_includes future_schema_sdl, update_thing_payload_sdl % { typename: "Thing"}
  end

  it "can migrate scalars to objects" do
    # Schema dump
    assert_includes legacy_schema_sdl, "scalar Money"
    refute_includes legacy_schema_sdl, "type Money"

    assert_includes future_schema_sdl, <<-GRAPHQL
type Money implements HasCurrency {
  amount: Int!

  """
  The denomination of this amount of money
  """
  currency: String!
}
GRAPHQL
    refute_includes future_schema_sdl, "scalar Money"

    assert_equal MultifieldSchema::MoneyScalar, MultifieldSchema.get_type("Money", { future_schema: nil })
    assert_equal MultifieldSchema::MoneyScalar, MultifieldSchema.get_type("Money", { future_schema: false })
    assert_equal MultifieldSchema::Money, MultifieldSchema.get_type("Money", { future_schema: true })
    err = assert_raises GraphQL::Schema::DuplicateNamesError do
      MultifieldSchema.get_type("Money")
    end
    assert_equal "Money", err.duplicated_name
    expected_message = "Found two visible definitions for `Money`: MultifieldSchema::Money, MultifieldSchema::MoneyScalar"
    assert_equal expected_message, err.message

    assert_equal "⚛︎100",exec_query("{ thing( input: { id: 1 }) { price } }")["data"]["thing"]["price"]
    res = exec_query("{ __type(name: \"Money\") { kind name } }")
    assert_equal "SCALAR", res["data"]["__type"]["kind"]
    assert_equal "Money", res["data"]["__type"]["name"]
    assert_equal({ "amount" => 200, "currency" => "⚛︎" }, exec_future_query("{ thing(input: { id: 2}) { price { amount currency } } }")["data"]["thing"]["price"])
    res = exec_future_query("{ __type(name: \"Money\") { name kind } }")
    assert_equal "OBJECT", res["data"]["__type"]["kind"]
    assert_equal "Money", res["data"]["__type"]["name"]
  end

  it "works with subclasses" do
    res = exec_query("{ legacyThing(id: 1) { price } thing(input: { id: 3 }) { price } }")
    assert_equal "⚛︎100", res["data"]["legacyThing"]["price"]
    assert_equal "⚛︎300", res["data"]["thing"]["price"]

    future_res = exec_future_query("{ legacyThing(id: 1) { price } thing(input: { id: 3 }) { price { amount } } }")
    assert_equal "⚛︎100", future_res["data"]["legacyThing"]["price"]
    assert_equal 300, future_res["data"]["thing"]["price"]["amount"]
  end


  it "supports different enum value definitions" do
    # Schema dump:
    legacy_schema = legacy_schema_sdl
    assert_includes legacy_schema, "COFFEE_SCRIPT"
    refute_includes legacy_schema, "RAKU"
    future_schema = future_schema_sdl
    assert_includes future_schema, "RAKU\n"
    assert_includes future_schema, "\"Use RAKU instead\""
    refute_includes future_schema, "COFFEE_SCRIPT"

    # Introspection:
    query_str = "{ __type(name: \"Language\") { enumValues(includeDeprecated: true) { name deprecationReason } } }"
    legacy_res = exec_query(query_str)
    assert_equal ["RUBY", "PERL6", "COFFEE_SCRIPT"], legacy_res["data"]["__type"]["enumValues"].map { |v| v["name"] }
    assert_equal [nil, nil, nil], legacy_res["data"]["__type"]["enumValues"].map { |v| v["deprecationReason"] }

    future_res = exec_future_query(query_str)
    assert_equal ["RUBY", "PERL6", "RAKU"], future_res["data"]["__type"]["enumValues"].map { |v| v["name"] }
    assert_equal [nil, "Use RAKU instead", nil], future_res["data"]["__type"]["enumValues"].map { |v| v["deprecationReason"] }

    # Runtime return values and inputs:
    assert_equal "COFFEE_SCRIPT", exec_query("{ favoriteLanguage }", context: { favorite_language: "COFFEE_SCRIPT"})["data"]["favoriteLanguage"]
    assert_raises MultifieldSchema::Language::UnresolvedValueError do
      exec_future_query("{ favoriteLanguage }", context: { favorite_language: "COFFEE_SCRIPT"})
    end
    assert_equal "COFFEE_SCRIPT", exec_query("{ favoriteLanguage(lang: COFFEE_SCRIPT) }")["data"]["favoriteLanguage"]
    assert_equal ["Argument 'lang' on Field 'favoriteLanguage' has an invalid value (COFFEE_SCRIPT). Expected type 'Language'."], exec_future_query("{ favoriteLanguage(lang: COFFEE_SCRIPT) }")["errors"].map { |e| e["message"] }

    assert_equal "RAKU", exec_future_query("{ favoriteLanguage }", context: { favorite_language: "RAKU"})["data"]["favoriteLanguage"]
    assert_raises MultifieldSchema::Language::UnresolvedValueError do
      exec_query("{ favoriteLanguage }", context: { favorite_language: "RAKU"})
    end
    assert_equal "RAKU", exec_future_query("{ favoriteLanguage(lang: RAKU) }")["data"]["favoriteLanguage"]
    assert_equal ["Argument 'lang' on Field 'favoriteLanguage' has an invalid value (RAKU). Expected type 'Language'."], exec_query("{ favoriteLanguage(lang: RAKU) }")["errors"].map { |e| e["message"] }
  end

  it "supports multiple types with the same name in orphan_types" do
    legacy_schema = legacy_schema_sdl
    assert_includes legacy_schema, "legacyPlaceField"
    refute_includes legacy_schema, "futurePlaceField"
    assert_equal ["type Place"], legacy_schema.scan("type Place")
    future_schema = future_schema_sdl
    refute_includes future_schema, "legacyPlaceField"
    assert_includes future_schema, "futurePlaceField"
    assert_equal ["type Place"], future_schema.scan("type Place")
  end

  it "supports different resolver arguments" do
    assert_equal "4", exec_query("{ add(left: 1, right: 3) }")["data"]["add"]
    assert_equal ["Argument 'left' on Field 'add' has an invalid value (1.2). Expected type 'Int!'."], exec_query("{ add(left: 1.2, right: 3) }")["errors"].map { |e| e["message"] }

    assert_equal "4.5", exec_future_query("{ add(left: 1.2, right: 3.3) }")["data"]["add"]
    assert_equal "4.2", exec_future_query("{ add(left: 1.2, right: 3) }")["data"]["add"]

    introspection_query_str = "{ __type(name: \"Query\") { fields { name args { type { ofType { name } } } } } }"
    legacy_res = exec_query(introspection_query_str)
    assert_equal ["Int", "Int"], legacy_res["data"]["__type"]["fields"].find { |f| f["name"] == "add" }["args"].map { |a| a["type"]["ofType"]["name"] }
    future_res = exec_future_query(introspection_query_str)
    assert_equal ["Float", "Float"], future_res["data"]["__type"]["fields"].find { |f| f["name"] == "add" }["args"].map { |a| a["type"]["ofType"]["name"] }
  end

  it "supports unions with possible types of the same name" do
    assert_includes future_schema_sdl, "union Actor = Bot\n"
    assert_includes future_schema_sdl, "type Bot {\n  isVerified: Boolean!\n  name: String!\n}\n"
    assert_equal 1, future_schema_sdl.scan("type Bot").size
    assert_includes legacy_schema_sdl, "union Actor = Bot\n"
    assert_includes legacy_schema_sdl, "type Bot {\n  handle: String!\n  verified: Boolean!\n}\n"
    assert_equal 1, legacy_schema_sdl.scan("type Bot").size

    legacy_res = exec_query("{ actor { ... on Bot { handle } } }")
    assert_equal "bot1", legacy_res["data"]["actor"]["handle"]
    legacy_res2 = exec_query("{ actor { ... on Bot { name } } }")
    assert_equal ["Field 'name' doesn't exist on type 'Bot'"], legacy_res2["errors"].map { |e| e["message"] }

    future_res = exec_future_query("{ actor { ... on Bot { name } } }")
    assert_equal "bot2", future_res["data"]["actor"]["name"]
    future_res2 = exec_future_query("{ actor { ... on Bot { handle } } }")
    assert_equal ["Field 'handle' doesn't exist on type 'Bot'"], future_res2["errors"].map { |e| e["message"] }

    introspection_query_str = "{ __type(name: \"Actor\") { possibleTypes { description } } }"
    assert_equal ["Legacy bot"], exec_query(introspection_query_str)["data"]["__type"]["possibleTypes"].map { |t| t["description"] }
    assert_equal ["Future bot"], exec_future_query(introspection_query_str)["data"]["__type"]["possibleTypes"].map { |t| t["description"] }
  end

  it "supports different types connected by argument definitions" do
    future_description = "A saying ending with at least four exclamation points"
    legacy_description = "An all-uppercase saying"
    assert_includes future_schema_sdl, future_description
    refute_includes future_schema_sdl, legacy_description

    assert_includes legacy_schema_sdl, legacy_description
    refute_includes legacy_schema_sdl, future_description

    query_str = "query($scream: Scream!) { yell(scream: $scream) }"
    assert_equal "YIKES", exec_query(query_str, variables: { scream: "YIKES" })["data"]["yell"]
    assert_equal ["scream must be SCREAMING"], exec_query(query_str, variables: { scream: "yikes!!!!" })["errors"].map { |e| e["extensions"]["problems"].first["explanation"] }
    assert_equal "yikes!!!!", exec_future_query(query_str, variables: { scream: "yikes!!!!" })["data"]["yell"]
    assert_equal ["scream must be screaming!!!!"], exec_future_query(query_str, variables: { scream: "YIKES" })["errors"].map { |e| e["extensions"]["problems"].first["explanation"] }
  end

  describe "A schema with every possible type having the same name" do
    class NameConflictSchema < GraphQL::Schema
      module ConflictingThing
        def visible?(context)
          super && kind.name == context[:thing_kind]
        end
      end

      class ThingScalar < GraphQL::Schema::Scalar
        graphql_name "Thing"
        extend ConflictingThing
      end

      class ThingEnum < GraphQL::Schema::Enum
        graphql_name "Thing"
        value "T"
        extend ConflictingThing
      end

      class ThingInput < GraphQL::Schema::InputObject
        graphql_name "Thing"
        argument :t, Int
        extend ConflictingThing
      end

      module ThingInterface
        include GraphQL::Schema::Interface
        graphql_name "Thing"
        field :t, String, null: false
        extend ConflictingThing

        def self.resolve_type(_obj, _ctx)
          OtherObject
        end
      end

      class ThingObject < GraphQL::Schema::Object
        graphql_name "Thing"
        field :t, String, null: false
        extend ConflictingThing
      end

      class OtherObject < GraphQL::Schema::Object
        implements ThingInterface
        field :f, Int, null: false
      end

      class ThingUnion < GraphQL::Schema::Union
        graphql_name "Thing"
        possible_types OtherObject
        extend ConflictingThing

        def self.resolve_type(obj, ctx)
          OtherObject
        end
      end

      class BaseField < GraphQL::Schema::Field
        def visible?(context)
          if graphql_name == "thing"
            type.kind.name == context[:thing_kind] && super
          else
            super
          end
        end
      end

      class Query < GraphQL::Schema::Object
        field_class BaseField
        field :f1, Int, null: false do
          argument :thing, ThingInput, required: false
        end

        def f1(thing: nil)
          5 * thing[:t]
        end

        field :thing, ThingScalar
        field :thing, ThingEnum
        field :thing, ThingObject
        field :thing, ThingUnion
        field :thing, ThingInterface

        def thing
          type_kind = context[:current_field].type.kind.name
          case type_kind
          when "ENUM"
            "T"
          when "SCALAR"
            "T2"
          when "UNION"
            { f: 12 }
          when "OBJECT"
            { t: "object" }
          when "INTERFACE"
            { f: 22 }
          else
            raise ArgumentError, "Unhandled type kind: #{type_kind.inspect}"
          end
        end
      end

      query(Query)
    end
  end

  def check_thing_type_is_kind(type_kind)
    context = { thing_kind: type_kind }

    all_types_query_str = "{ __schema { types { name kind } } }"
    all_types_res = NameConflictSchema.execute(all_types_query_str, context: context)
    thing_types = all_types_res["data"]["__schema"]["types"].select { |t| t["name"] == "Thing" }
    assert_equal 1, thing_types.size, "Only one type called Thing (#{thing_types})"

    query_str = "{ __type(name: \"Thing\") { name kind } }"
    res = NameConflictSchema.execute(query_str, context: context)
    type_res = res["data"]["__type"]
    assert_equal thing_types.first, type_res, "The introspection results match"

    schema_dump = NameConflictSchema.to_definition(context: context)
    return schema_dump, context
  end

  it "returns one type at a time for the given name" do
    schema_dump, context = check_thing_type_is_kind("ENUM")
    assert_equal 2, schema_dump.scan("Thing").size, "The schema dump contains a type definition and field definition: #{schema_dump}"
    assert_includes schema_dump, "enum Thing {\n"
    res = NameConflictSchema.execute("{ thing }", context: context)
    assert_equal "T", res["data"]["thing"]

    schema_dump, context = check_thing_type_is_kind("SCALAR")
    assert_equal 2, schema_dump.scan("Thing").size, "The schema dump contains a type definition and field definition: #{schema_dump}"
    assert_includes schema_dump, "scalar Thing\n"
    res = NameConflictSchema.execute("{ thing }", context: context)
    assert_equal "T2", res["data"]["thing"]

    schema_dump, context = check_thing_type_is_kind("INPUT_OBJECT")
    assert_equal 2, schema_dump.scan("Thing").size, "input defn, argument defn: #{schema_dump}"
    assert_includes schema_dump, "input Thing {\n"
    assert_includes schema_dump, "f1(thing: Thing): Int!"
    res = NameConflictSchema.execute("{ f1(thing: { t: 100 } ) }", context: context)
    assert_equal 500, res["data"]["f1"]

    schema_dump, context = check_thing_type_is_kind("OBJECT")
    assert_equal 2, schema_dump.scan("Thing").size, "The schema dump contains a type definition and field definition: #{schema_dump}"
    assert_includes schema_dump, "type Thing {\n"
    assert_includes schema_dump, "\n  thing: Thing\n"
    assert_includes schema_dump, "f1: Int!\n"
    res = NameConflictSchema.execute("{ thing { t } }", context: context)
    assert_equal "object", res["data"]["thing"]["t"]

    schema_dump, context = check_thing_type_is_kind("UNION")
    assert_equal 2, schema_dump.scan("Thing").size, "The schema dump contains a type definition and field definition: #{schema_dump}"
    assert_includes schema_dump, "union Thing = OtherObject\n"
    res = NameConflictSchema.execute("{ thing { ... on Thing { __typename  } ... on OtherObject { f } } }", context: context)
    assert_equal "OtherObject", res["data"]["thing"]["__typename"]
    assert_equal 12, res["data"]["thing"]["f"]

    schema_dump, context = check_thing_type_is_kind("INTERFACE")
    assert_equal 3, schema_dump.scan("Thing").size, "Interface definition, interface field, object field: #{schema_dump}"
    assert_includes schema_dump, "interface Thing {\n"
    assert_includes schema_dump, "type OtherObject implements Thing {\n"
    res = NameConflictSchema.execute("{ thing { ... on Thing { __typename  } ... on OtherObject { f } } }", context: context)
    assert_equal "OtherObject", res["data"]["thing"]["__typename"]
    assert_equal 22, res["data"]["thing"]["f"]
  end

  describe "duplicate values for a given name" do
    module DuplicateNames
      module HasAllowedFor
        def initialize(*args, allow_for: nil, **kwargs, &block)
          super(*args, **kwargs, &block)
          @allow_for = allow_for
        end

        def visible?(context)
          super && @allow_for ? @allow_for.include?(context[:allowed_for]) : true
        end
      end

      class BaseArgument < GraphQL::Schema::Argument
        include HasAllowedFor
      end

      class BaseField < GraphQL::Schema::Field
        include HasAllowedFor
        argument_class(BaseArgument)
      end

      class BaseEnumValue < GraphQL::Schema::EnumValue
        include HasAllowedFor
      end

      class DuplicateEnumValue < GraphQL::Schema::Enum
        enum_value_class(BaseEnumValue)
        value "ONE", description: "second definition", allow_for: [2, 3]
        value "ONE", description: "first definition", allow_for: [1, 2]
      end

      class DuplicateFieldObject < GraphQL::Schema::Object
        field_class(BaseField)
        field :f, String, allow_for: [1, 2], description: "first definition"
        field :f, Int, allow_for: [2, 3], description: "second definition"
      end

      class DuplicateArgumentObject < GraphQL::Schema::Object
        field_class BaseField

        field :multi_arg, String do
          argument :a, String, required: false, allow_for: [1, 2], description: "first definition"
          argument :a, Int, required: false, allow_for: [2, 3], description: "second definition"
        end
      end

      class DuplicateNameObject1 < GraphQL::Schema::Object
        graphql_name("DuplicateNameObject")
        description "first definition"

        field :f, String, null: false

        def self.visible?(context)
          (context[:allowed_for] == 1 || context[:allowed_for] == 2) && super
        end
      end

      class DuplicateNameObject2 < GraphQL::Schema::Object
        graphql_name("DuplicateNameObject")
        description "second definition"

        field :f, String, null: false

        def self.visible?(context)
          (context[:allowed_for] == 2 || context[:allowed_for] == 3) && super
        end
      end
    end

    it "raises when a given context would permit multiple types with the same name" do
      query_type = Class.new(GraphQL::Schema::Object) {
        graphql_name("Query")
        field(:f1, DuplicateNames::DuplicateNameObject1, null: false)
        field(:f2, DuplicateNames::DuplicateNameObject2, null: false)
      }
      schema = Class.new(GraphQL::Schema) { query(query_type) }
      assert_equal "first definition", schema.types({ allowed_for: 1 })["DuplicateNameObject"].description
      assert_equal "second definition", schema.get_type("DuplicateNameObject", { allowed_for: 3 }).description
      assert_includes schema.to_definition(context: { allowed_for: 1 }), "first definition"
      refute_includes schema.to_definition(context: { allowed_for: 1 }), "second definition"
      assert_includes schema.to_definition(context: { allowed_for: 3 }), "second definition"
      refute_includes schema.to_definition(context: { allowed_for: 3 }), "first definition"

      assert_includes schema.to_json(context: { allowed_for: 1 }), "first definition"
      refute_includes schema.to_json(context: { allowed_for: 1 }), "second definition"
      assert_includes schema.to_json(context: { allowed_for: 3 }), "second definition"
      refute_includes schema.to_json(context: { allowed_for: 3 }), "first definition"


      err = assert_raises GraphQL::Schema::DuplicateNamesError do
        schema.types({ allowed_for: 2 })
      end
      assert_equal "DuplicateNameObject", err.duplicated_name
      expected_message = "Found two visible definitions for `DuplicateNameObject`: DuplicateNames::DuplicateNameObject1, DuplicateNames::DuplicateNameObject2"
      assert_equal expected_message, err.message

      err2 = assert_raises GraphQL::Schema::DuplicateNamesError do
        schema.get_type("DuplicateNameObject", { allowed_for: 2 })
      end
      assert_equal "DuplicateNameObject", err2.duplicated_name

      assert_equal expected_message, err2.message

      err3 = assert_raises GraphQL::Schema::DuplicateNamesError do
        schema.to_definition(context: { allowed_for: 2 })
      end
      assert_equal "DuplicateNameObject", err3.duplicated_name
      assert_equal expected_message, err3.message

      err4 = assert_raises GraphQL::Schema::DuplicateNamesError do
        schema.to_json(context: { allowed_for: 2 })
      end
      assert_equal "DuplicateNameObject", err4.duplicated_name
      assert_equal expected_message, err4.message
    end

    it "raises when a given context would permit multiple enum values with the same name" do
      enum_type = DuplicateNames::DuplicateEnumValue
      query_type = Class.new(GraphQL::Schema::Object) { graphql_name("Query"); field(:f, enum_type, null: false) }
      schema = Class.new(GraphQL::Schema) { query(query_type) }

      assert_equal "first definition", enum_type.values({ allowed_for: 1 })["ONE"].description
      assert_equal "second definition", enum_type.values({ allowed_for: 3 })["ONE"].description
      assert_includes schema.to_definition(context: { allowed_for: 1 }), "first definition"
      refute_includes schema.to_definition(context: { allowed_for: 1 }), "second definition"
      assert_includes schema.to_definition(context: { allowed_for: 3 }), "second definition"
      refute_includes schema.to_definition(context: { allowed_for: 3 }), "first definition"

      assert_includes schema.to_json(context: { allowed_for: 1 }), "first definition"
      refute_includes schema.to_json(context: { allowed_for: 1 }), "second definition"
      assert_includes schema.to_json(context: { allowed_for: 3 }), "second definition"
      refute_includes schema.to_json(context: { allowed_for: 3 }), "first definition"

      err = assert_raises GraphQL::Schema::DuplicateNamesError do
        enum_type.values({ allowed_for: 2 })
      end
      expected_message ="Found two visible definitions for `DuplicateEnumValue.ONE`: #<DuplicateNames::BaseEnumValue DuplicateEnumValue.ONE @value=\"ONE\" @description=\"second definition\">, #<DuplicateNames::BaseEnumValue DuplicateEnumValue.ONE @value=\"ONE\" @description=\"first definition\">"
      assert_equal expected_message, err.message

      # no get_value method ... yet ...

      err3 = assert_raises GraphQL::Schema::DuplicateNamesError do
        schema.to_definition(context: { allowed_for: 2 })
      end
      assert_equal "DuplicateEnumValue.ONE", err3.duplicated_name
      assert_equal expected_message, err3.message

      err4 = assert_raises GraphQL::Schema::DuplicateNamesError do
        schema.to_json(context: { allowed_for: 2 })
      end
      assert_equal "DuplicateEnumValue.ONE", err4.duplicated_name
      assert_equal expected_message, err4.message
    end

    it "raises when a given context would permit multiple argument definitions" do
      schema = Class.new(GraphQL::Schema) { query(DuplicateNames::DuplicateArgumentObject) }
      field = DuplicateNames::DuplicateArgumentObject.get_field("multiArg")

      assert_equal "first definition", field.get_argument("a", { allowed_for: 1 }).description
      assert_equal "second definition", field.arguments({ allowed_for: 3 })["a"].description
      assert_includes schema.to_definition(context: { allowed_for: 1 }), "first definition"
      refute_includes schema.to_definition(context: { allowed_for: 1 }), "second definition"
      assert_includes schema.to_definition(context: { allowed_for: 3 }), "second definition"
      refute_includes schema.to_definition(context: { allowed_for: 3 }), "first definition"

      assert_includes schema.to_json(context: { allowed_for: 1 }), "first definition"
      refute_includes schema.to_json(context: { allowed_for: 1 }), "second definition"
      assert_includes schema.to_json(context: { allowed_for: 3 }), "second definition"
      refute_includes schema.to_json(context: { allowed_for: 3 }), "first definition"

      err = assert_raises GraphQL::Schema::DuplicateNamesError do
        field.arguments({ allowed_for: 2 })
      end
      expected_message = "Found two visible definitions for `DuplicateArgumentObject.multiArg.a`: #<DuplicateNames::BaseArgument DuplicateArgumentObject.multiArg.a: String @description=\"first definition\">, #<DuplicateNames::BaseArgument DuplicateArgumentObject.multiArg.a: Int @description=\"second definition\">"
      assert_equal expected_message, err.message
      assert_equal "DuplicateArgumentObject.multiArg.a", err.duplicated_name

      err2 = assert_raises GraphQL::Schema::DuplicateNamesError do
        field.get_argument("a", { allowed_for: 2 })
      end
      assert_equal expected_message, err2.message
      assert_equal "DuplicateArgumentObject.multiArg.a", err2.duplicated_name

      err3 = assert_raises GraphQL::Schema::DuplicateNamesError do
        schema.to_definition(context: { allowed_for: 2 })
      end
      assert_equal expected_message, err3.message
      assert_equal "DuplicateArgumentObject.multiArg.a", err3.duplicated_name

      err4 = assert_raises GraphQL::Schema::DuplicateNamesError do
        schema.to_json(context: { allowed_for: 2 })
      end
      assert_equal expected_message, err4.message
      assert_equal "DuplicateArgumentObject.multiArg.a", err4.duplicated_name
    end

    it "raises when a given context would permit multiple field definitions" do
      schema = Class.new(GraphQL::Schema) { query(DuplicateNames::DuplicateFieldObject) }
      assert_equal "first definition", DuplicateNames::DuplicateFieldObject.get_field("f", { allowed_for: 1 }).description
      assert_equal "second definition", DuplicateNames::DuplicateFieldObject.fields({ allowed_for: 3 })["f"].description
      assert_includes schema.to_definition(context: { allowed_for: 1 }), "first definition"
      refute_includes schema.to_definition(context: { allowed_for: 1 }), "second definition"
      assert_includes schema.to_definition(context: { allowed_for: 3 }), "second definition"
      refute_includes schema.to_definition(context: { allowed_for: 3 }), "first definition"

      assert_includes schema.to_json(context: { allowed_for: 1 }), "first definition"
      refute_includes schema.to_json(context: { allowed_for: 1 }), "second definition"
      assert_includes schema.to_json(context: { allowed_for: 3 }), "second definition"
      refute_includes schema.to_json(context: { allowed_for: 3 }), "first definition"

      err = assert_raises GraphQL::Schema::DuplicateNamesError do
        DuplicateNames::DuplicateFieldObject.fields({ allowed_for: 2 })
      end
      expected_message = "Found two visible definitions for `DuplicateFieldObject.f`: #<DuplicateNames::BaseField DuplicateFieldObject.f: String>, #<DuplicateNames::BaseField DuplicateFieldObject.f: Int>"
      assert_equal expected_message, err.message
      assert_equal "DuplicateFieldObject.f", err.duplicated_name

      err2 = assert_raises GraphQL::Schema::DuplicateNamesError do
        DuplicateNames::DuplicateFieldObject.get_field("f", { allowed_for: 2 })
      end
      assert_equal expected_message, err2.message
      assert_equal "DuplicateFieldObject.f", err2.duplicated_name

      err3 = assert_raises GraphQL::Schema::DuplicateNamesError do
        schema.to_definition(context: { allowed_for: 2 })
      end
      assert_equal expected_message, err3.message
      assert_equal "DuplicateFieldObject.f", err3.duplicated_name

      err4 = assert_raises GraphQL::Schema::DuplicateNamesError do
        schema.to_json(context: { allowed_for: 2 })
      end
      assert_equal expected_message, err4.message
      assert_equal "DuplicateFieldObject.f", err4.duplicated_name
    end
  end
end<|MERGE_RESOLUTION|>--- conflicted
+++ resolved
@@ -368,10 +368,7 @@
 
     query(Query)
     mutation(Mutation)
-<<<<<<< HEAD
     orphan_types(Place, LegacyPlace, Country)
-=======
-    orphan_types(Place, LegacyPlace, Locale, Region, Country)
 
     def self.object_from_id(id, ctx)
       { id: id, database_id: id, uuid: "thing-#{id}", legacy_price: "⚛︎#{id}00", price: { amount: id.to_i * 100, currency: "⚛︎" }}
@@ -380,7 +377,6 @@
     def self.resolve_type(type, obj, ctx)
       Thing
     end
->>>>>>> 1f5120b2
   end
 
   def check_for_multiple_visible_calls(context)
