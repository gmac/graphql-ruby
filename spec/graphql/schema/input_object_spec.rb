--- conflicted
+++ resolved
@@ -57,21 +57,6 @@
     end
   end
 
-<<<<<<< HEAD
-=======
-  describe ".to_graphql" do
-    it "assigns itself as the arguments_class" do
-      assert_equal input_object, input_object.deprecated_to_graphql.arguments_class
-    end
-
-    it "accepts description: kwarg" do
-      input_obj_class = Jazz::InspectableInput
-      input_obj_type = input_obj_class.deprecated_to_graphql
-      assert_equal "Test description kwarg", input_obj_type.arguments["stringValue"].description
-    end
-  end
-
->>>>>>> 1f91e6fe
   describe "camelizing with numbers" do
     module InputObjectWithNumbers
       class InputObject < GraphQL::Schema::InputObject
@@ -588,62 +573,6 @@
     end
   end
 
-<<<<<<< HEAD
-=======
-  describe 'hash conversion behavior' do
-    module InputObjectToHTest
-      class TestInput1 < GraphQL::Schema::InputObject
-        graphql_name "TestInput1"
-        argument :d, Int
-        argument :e, Int
-        argument :instrument_id, ID, loads: Jazz::InstrumentType
-      end
-
-      class TestInput2 < GraphQL::Schema::InputObject
-        graphql_name "TestInput2"
-        argument :a, Int
-        argument :b, Int
-        argument :c, TestInput1, as: :inputObject
-      end
-
-      TestInput1.deprecated_to_graphql
-      TestInput2.deprecated_to_graphql
-    end
-
-    before do
-      arg_values = {a: 1, b: 2, c: { d: 3, e: 4, instrumentId: "Instrument/Drum Kit"}}
-
-      query = GraphQL::Query.new(Jazz::Schema, "{ __typename }")
-      # This is because a test below expects `instrument:` to have been loaded
-      # during `InputObject#initialize`, which only happens when `!context.interpreter?`.
-      # Maybe that test could be updated instead.
-      context_without_interpreter = Class.new(SimpleDelegator) do
-        def interpreter?
-          false
-        end
-      end
-
-      @input_object = InputObjectToHTest::TestInput2.new(
-        arg_values,
-        context: context_without_interpreter.new(query.context),
-        defaults_used: Set.new
-      )
-    end
-
-    describe "#to_h" do
-      it "returns a symbolized, aliased, ruby keyword style hash" do
-        assert_equal({ a: 1, b: 2, input_object: { d: 3, e: 4, instrument: Jazz::Models::Instrument.new("Drum Kit", "PERCUSSION") } }, @input_object.to_h)
-      end
-    end
-
-    describe "#to_hash" do
-      it "returns the same results as #to_h (aliased)" do
-        assert_equal(@input_object.to_h, @input_object.to_hash)
-      end
-    end
-  end
-
->>>>>>> 1f91e6fe
   describe "#dig" do
     module InputObjectDigTest
       class TestInput1 < GraphQL::Schema::InputObject
@@ -658,12 +587,6 @@
         argument :b, Int
         argument :c, TestInput1, as: :inputObject
       end
-<<<<<<< HEAD
-=======
-
-      TestInput1.deprecated_to_graphql
-      TestInput2.deprecated_to_graphql
->>>>>>> 1f91e6fe
     end
     arg_values = {
       a: 1,
@@ -717,37 +640,6 @@
     end
   end
 
-<<<<<<< HEAD
-=======
-  describe "warning for method objects" do
-    it "warns for method conflicts" do
-      input_object = Class.new(GraphQL::Schema::InputObject) do
-        graphql_name "X"
-        argument :method, String
-      end
-
-      expected_warning = "Unable to define a helper for argument with name 'method' as this is a reserved name. Add `method_access: false` to stop this warning."
-
-      messages = []
-      GraphQL::Deprecation.stub(:warn, ->(message) { messages << message; nil }) do
-        input_object.graphql_definition(silence_deprecation_warning: true)
-      end
-      assert_equal [expected_warning], messages
-    end
-
-    it "doesn't warn with `method_access: false`" do
-      input_object = Class.new(GraphQL::Schema::InputObject) do
-        graphql_name "X"
-        argument :method, String, method_access: false
-      end
-
-      assert_output "", "" do
-        input_object.graphql_definition(silence_deprecation_warning: true)
-      end
-    end
-  end
-
->>>>>>> 1f91e6fe
   describe "nested objects inside lists" do
     class NestedInputObjectSchema < GraphQL::Schema
       class ItemInput < GraphQL::Schema::InputObject
