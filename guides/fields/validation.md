--- conflicted
+++ resolved
@@ -34,30 +34,6 @@
 
 ## Built-In Validations
 
-<<<<<<< HEAD
-All the validators below accept the following options:
-
-- `allow_blank: true` will permit any input that responds to `.blank?` and returns true for it.
-- `allow_null: true` will permit `null` (from JS) and/or `nil` (from Ruby) (bypassing the validation)
-- `message: "..."` customizes the error message when the validation fails
-
-For example:
-
-```ruby
-field :comments, [Comment],
-  description: "Find comments by author ID or author name" do
-  argument :author_id, ID, required: false
-  argument :author_name, String, required: false
-  # Include a message for the end user if the validation fails:
-  validates required: {
-    one_of: [:author_id, :author_name],
-    message: "May use either author_id or author_name, but not both."
-  }
-end
-```
-
-=======
->>>>>>> bdf8f48a
 See each validator's API docs for details:
 
 - `length: { maximum: ..., minimum: ..., is: ..., within: ... }` {{ "Schema::Validator::LengthValidator" | api_doc }}
